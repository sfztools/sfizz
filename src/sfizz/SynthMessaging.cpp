--- conflicted
+++ resolved
@@ -129,1346 +129,6 @@
         MATCH("/region&/cc_range&", "") { m.reply(&Region::ccConditions); } break;
         MATCH("/region&/cc_range&", "ff") { m.set(&Region::ccConditions); } break;
         MATCH("/region&/sw_last", "") {
-<<<<<<< HEAD
-            GET_REGION_OR_BREAK(indices[0])
-            if (region.lastKeyswitch) {
-                client.receive<'i'>(delay, path, *region.lastKeyswitch);
-            } else if (region.lastKeyswitchRange) {
-                sfizz_arg_t args[2];
-                args[0].i = region.lastKeyswitchRange->getStart();
-                args[1].i = region.lastKeyswitchRange->getEnd();
-                client.receive(delay, path, "ii", args);
-            } else {
-                client.receive<'N'>(delay, path, {});
-            }
-
-        } break;
-
-        MATCH("/region&/sw_label", "") {
-            GET_REGION_OR_BREAK(indices[0])
-            if (region.keyswitchLabel) {
-                client.receive<'s'>(delay, path, region.keyswitchLabel->c_str());
-            } else {
-                client.receive<'N'>(delay, path, {});
-            }
-        } break;
-
-        MATCH("/region&/sw_up", "") {
-            GET_REGION_OR_BREAK(indices[0])
-            if (region.upKeyswitch) {
-                client.receive<'i'>(delay, path, *region.upKeyswitch);
-            } else {
-                client.receive<'N'>(delay, path, {});
-            }
-        } break;
-
-        MATCH("/region&/sw_down", "") {
-            GET_REGION_OR_BREAK(indices[0])
-            if (region.downKeyswitch) {
-                client.receive<'i'>(delay, path, *region.downKeyswitch);
-            } else {
-                client.receive<'N'>(delay, path, {});
-            }
-        } break;
-
-        MATCH("/region&/sw_previous", "") {
-            GET_REGION_OR_BREAK(indices[0])
-            if (region.previousKeyswitch) {
-                client.receive<'i'>(delay, path, *region.previousKeyswitch);
-            } else {
-                client.receive<'N'>(delay, path, {});
-            }
-        } break;
-
-        MATCH("/region&/sw_vel", "") {
-            GET_REGION_OR_BREAK(indices[0])
-            switch (region.velocityOverride) {
-            case VelocityOverride::current:
-                client.receive<'s'>(delay, path, "current");
-                break;
-            case VelocityOverride::previous:
-                client.receive<'s'>(delay, path, "previous");
-                break;
-            }
-        } break;
-
-        MATCH("/region&/chanaft_range", "") {
-            GET_REGION_OR_BREAK(indices[0])
-            sfizz_arg_t args[2];
-            args[0].f = region.aftertouchRange.getStart();
-            args[1].f = region.aftertouchRange.getEnd();
-            client.receive(delay, path, "ff", args);
-        } break;
-
-        MATCH("/region&/polyaft_range", "") {
-            GET_REGION_OR_BREAK(indices[0])
-            sfizz_arg_t args[2];
-            args[0].f = region.polyAftertouchRange.getStart();
-            args[1].f = region.polyAftertouchRange.getEnd();
-            client.receive(delay, path, "ff", args);
-        } break;
-
-        MATCH("/region&/bpm_range", "") {
-            GET_REGION_OR_BREAK(indices[0])
-            sfizz_arg_t args[2];
-            args[0].f = region.bpmRange.getStart();
-            args[1].f = region.bpmRange.getEnd();
-            client.receive(delay, path, "ff", args);
-        } break;
-
-        MATCH("/region&/rand_range", "") {
-            GET_REGION_OR_BREAK(indices[0])
-            sfizz_arg_t args[2];
-            args[0].f = region.randRange.getStart();
-            args[1].f = region.randRange.getEnd();
-            client.receive(delay, path, "ff", args);
-        } break;
-
-        MATCH("/region&/seq_length", "") {
-            GET_REGION_OR_BREAK(indices[0])
-            client.receive<'h'>(delay, path, region.sequenceLength);
-        } break;
-
-        MATCH("/region&/seq_position", "") {
-            GET_REGION_OR_BREAK(indices[0])
-            client.receive<'h'>(delay, path, region.sequencePosition);
-        } break;
-
-        MATCH("/region&/trigger", "") {
-            GET_REGION_OR_BREAK(indices[0])
-            switch (region.trigger) {
-            case Trigger::attack:
-                client.receive<'s'>(delay, path, "attack");
-                break;
-            case Trigger::first:
-                client.receive<'s'>(delay, path, "first");
-                break;
-            case Trigger::release:
-                client.receive<'s'>(delay, path, "release");
-                break;
-            case Trigger::release_key:
-                client.receive<'s'>(delay, path, "release_key");
-                break;
-            case Trigger::legato:
-                client.receive<'s'>(delay, path, "legato");
-                break;
-            }
-        } break;
-
-        MATCH("/region&/start_cc_range&", "") {
-            GET_REGION_OR_BREAK(indices[0])
-            auto trigger = region.ccTriggers.get(indices[1]);
-            if (trigger) {
-                sfizz_arg_t args[2];
-                args[0].f = trigger->getStart();
-                args[1].f = trigger->getEnd();
-                client.receive(delay, path, "ff", args);
-            } else {
-                client.receive<'N'>(delay, path, {});
-            }
-        } break;
-
-        MATCH("/region&/volume", "") {
-            GET_REGION_OR_BREAK(indices[0])
-            client.receive<'f'>(delay, path, region.volume);
-        } break;
-
-        MATCH("/region&/volume_cc&", "") {
-            GET_REGION_OR_BREAK(indices[0])
-            auto value = region.ccModDepth(indices[1], ModId::Volume);
-            if (value) {
-                client.receive<'f'>(delay, path, *value);
-            } else {
-                client.receive<'N'>(delay, path, {});
-            }
-        } break;
-
-        MATCH("/region&/volume_stepcc&", "") {
-            GET_REGION_OR_BREAK(indices[0])
-            auto params = region.ccModParameters(indices[1], ModId::Volume);
-            if (params) {
-                client.receive<'f'>(delay, path, params->step);
-            } else {
-                client.receive<'N'>(delay, path, {});
-            }
-        } break;
-
-        MATCH("/region&/volume_smoothcc&", "") {
-            GET_REGION_OR_BREAK(indices[0])
-            auto params = region.ccModParameters(indices[1], ModId::Volume);
-            if (params) {
-                client.receive<'i'>(delay, path, params->smooth);
-            } else {
-                client.receive<'N'>(delay, path, {});
-            }
-        } break;
-
-        MATCH("/region&/volume_curvecc&", "") {
-            GET_REGION_OR_BREAK(indices[0])
-            auto params = region.ccModParameters(indices[1], ModId::Volume);
-            if (params) {
-                client.receive<'i'>(delay, path, params->curve);
-            } else {
-                client.receive<'N'>(delay, path, {});
-            }
-        } break;
-
-        MATCH("/region&/pan", "") {
-            GET_REGION_OR_BREAK(indices[0])
-            client.receive<'f'>(delay, path, region.pan * 100.0f);
-        } break;
-
-        MATCH("/region&/pan_cc&", "") {
-            GET_REGION_OR_BREAK(indices[0])
-            auto value = region.ccModDepth(indices[1], ModId::Pan);
-            if (value) {
-                client.receive<'f'>(delay, path, *value * 100.0f);
-            } else {
-                client.receive<'N'>(delay, path, {});
-            }
-        } break;
-
-        MATCH("/region&/pan_stepcc&", "") {
-            GET_REGION_OR_BREAK(indices[0])
-            auto params = region.ccModParameters(indices[1], ModId::Pan);
-            if (params) {
-                client.receive<'f'>(delay, path, params->step * 100.0f);
-            } else {
-                client.receive<'N'>(delay, path, {});
-            }
-        } break;
-
-        MATCH("/region&/pan_smoothcc&", "") {
-            GET_REGION_OR_BREAK(indices[0])
-            auto params = region.ccModParameters(indices[1], ModId::Pan);
-            if (params) {
-                client.receive<'i'>(delay, path, params->smooth);
-            } else {
-                client.receive<'N'>(delay, path, {});
-            }
-        } break;
-
-        MATCH("/region&/pan_curvecc&", "") {
-            GET_REGION_OR_BREAK(indices[0])
-            auto params = region.ccModParameters(indices[1], ModId::Pan);
-            if (params) {
-                client.receive<'i'>(delay, path, params->curve);
-            } else {
-                client.receive<'N'>(delay, path, {});
-            }
-        } break;
-
-        MATCH("/region&/width", "") {
-            GET_REGION_OR_BREAK(indices[0])
-            client.receive<'f'>(delay, path, region.width * 100.0f);
-        } break;
-
-        MATCH("/region&/width_cc&", "") {
-            GET_REGION_OR_BREAK(indices[0])
-            auto value = region.ccModDepth(indices[1], ModId::Width);
-            if (value) {
-                client.receive<'f'>(delay, path, *value * 100.0f);
-            } else {
-                client.receive<'N'>(delay, path, {});
-            }
-        } break;
-
-        MATCH("/region&/width_stepcc&", "") {
-            GET_REGION_OR_BREAK(indices[0])
-            auto params = region.ccModParameters(indices[1], ModId::Width);
-            if (params) {
-                client.receive<'f'>(delay, path, params->step * 100.0f);
-            } else {
-                client.receive<'N'>(delay, path, {});
-            }
-        } break;
-
-        MATCH("/region&/width_smoothcc&", "") {
-            GET_REGION_OR_BREAK(indices[0])
-            auto params = region.ccModParameters(indices[1], ModId::Width);
-            if (params) {
-                client.receive<'i'>(delay, path, params->smooth);
-            } else {
-                client.receive<'N'>(delay, path, {});
-            }
-        } break;
-
-        MATCH("/region&/width_curvecc&", "") {
-            GET_REGION_OR_BREAK(indices[0])
-            auto params = region.ccModParameters(indices[1], ModId::Width);
-            if (params) {
-                client.receive<'i'>(delay, path, params->curve);
-            } else {
-                client.receive<'N'>(delay, path, {});
-            }
-        } break;
-
-        MATCH("/region&/position", "") {
-            GET_REGION_OR_BREAK(indices[0])
-            client.receive<'f'>(delay, path, region.position * 100.0f);
-        } break;
-
-        MATCH("/region&/position_cc&", "") {
-            GET_REGION_OR_BREAK(indices[0])
-            auto value = region.ccModDepth(indices[1], ModId::Position);
-            if (value) {
-                client.receive<'f'>(delay, path, *value * 100.0f);
-            } else {
-                client.receive<'N'>(delay, path, {});
-            }
-        } break;
-
-        MATCH("/region&/position_stepcc&", "") {
-            GET_REGION_OR_BREAK(indices[0])
-            auto params = region.ccModParameters(indices[1], ModId::Position);
-            if (params) {
-                client.receive<'f'>(delay, path, params->step * 100.0f);
-            } else {
-                client.receive<'N'>(delay, path, {});
-            }
-        } break;
-
-        MATCH("/region&/position_smoothcc&", "") {
-            GET_REGION_OR_BREAK(indices[0])
-            auto params = region.ccModParameters(indices[1], ModId::Position);
-            if (params) {
-                client.receive<'i'>(delay, path, params->smooth);
-            } else {
-                client.receive<'N'>(delay, path, {});
-            }
-        } break;
-
-        MATCH("/region&/position_curvecc&", "") {
-            GET_REGION_OR_BREAK(indices[0])
-            auto params = region.ccModParameters(indices[1], ModId::Position);
-            if (params) {
-                client.receive<'i'>(delay, path, params->curve);
-            } else {
-                client.receive<'N'>(delay, path, {});
-            }
-        } break;
-
-        MATCH("/region&/amplitude", "") {
-            GET_REGION_OR_BREAK(indices[0])
-            client.receive<'f'>(delay, path, region.amplitude * 100.0f);
-        } break;
-
-        MATCH("/region&/amplitude_cc&", "") {
-            GET_REGION_OR_BREAK(indices[0])
-            auto value = region.ccModDepth(indices[1], ModId::Amplitude);
-            if (value) {
-                client.receive<'f'>(delay, path, *value * 100.0f);
-            } else {
-                client.receive<'N'>(delay, path, {});
-            }
-        } break;
-
-        MATCH("/region&/amplitude_stepcc&", "") {
-            GET_REGION_OR_BREAK(indices[0])
-            auto params = region.ccModParameters(indices[1], ModId::Amplitude);
-            if (params) {
-                client.receive<'f'>(delay, path, params->step * 100.0f);
-            } else {
-                client.receive<'N'>(delay, path, {});
-            }
-        } break;
-
-        MATCH("/region&/amplitude_smoothcc&", "") {
-            GET_REGION_OR_BREAK(indices[0])
-            auto params = region.ccModParameters(indices[1], ModId::Amplitude);
-            if (params) {
-                client.receive<'i'>(delay, path, params->smooth);
-            } else {
-                client.receive<'N'>(delay, path, {});
-            }
-        } break;
-
-        MATCH("/region&/amplitude_curvecc&", "") {
-            GET_REGION_OR_BREAK(indices[0])
-            auto params = region.ccModParameters(indices[1], ModId::Amplitude);
-            if (params) {
-                client.receive<'i'>(delay, path, params->curve);
-            } else {
-                client.receive<'N'>(delay, path, {});
-            }
-        } break;
-
-        MATCH("/region&/amp_keycenter", "") {
-            GET_REGION_OR_BREAK(indices[0])
-            client.receive<'i'>(delay, path, region.ampKeycenter);
-        } break;
-
-        MATCH("/region&/amp_keytrack", "") {
-            GET_REGION_OR_BREAK(indices[0])
-            client.receive<'f'>(delay, path, region.ampKeytrack);
-        } break;
-
-        MATCH("/region&/amp_veltrack", "") {
-            GET_REGION_OR_BREAK(indices[0])
-            client.receive<'f'>(delay, path, region.ampVeltrack * 100.0f);
-        } break;
-
-        MATCH("/region&/amp_veltrack_cc&", "") {
-            GET_REGION_OR_BREAK(indices[0])
-            if (region.ampVeltrackCC.contains(indices[1])) {
-                const auto& cc = region.ampVeltrackCC.getWithDefault(indices[1]);
-                client.receive<'f'>(delay, path, cc.modifier * 100.0f);
-            } else {
-                client.receive<'N'>(delay, path, {});
-            }
-        } break;
-
-        MATCH("/region&/amp_veltrack_curvecc&", "") {
-            GET_REGION_OR_BREAK(indices[0])
-            if (region.ampVeltrackCC.contains(indices[1])) {
-                const auto& cc = region.ampVeltrackCC.getWithDefault(indices[1]);
-                client.receive<'i'>(delay, path, cc.curve );
-            } else {
-                client.receive<'N'>(delay, path, {});
-            }
-        } break;
-
-        MATCH("/region&/amp_random", "") {
-            GET_REGION_OR_BREAK(indices[0])
-            client.receive<'f'>(delay, path, region.ampRandom);
-        } break;
-
-        MATCH("/region&/xfin_key_range", "") {
-            GET_REGION_OR_BREAK(indices[0])
-            sfizz_arg_t args[2];
-            args[0].i = region.crossfadeKeyInRange.getStart();
-            args[1].i = region.crossfadeKeyInRange.getEnd();
-            client.receive(delay, path, "ii", args);
-        } break;
-
-        MATCH("/region&/xfout_key_range", "") {
-            GET_REGION_OR_BREAK(indices[0])
-            sfizz_arg_t args[2];
-            args[0].i = region.crossfadeKeyOutRange.getStart();
-            args[1].i = region.crossfadeKeyOutRange.getEnd();
-            client.receive(delay, path, "ii", args);
-        } break;
-
-        MATCH("/region&/xfin_vel_range", "") {
-            GET_REGION_OR_BREAK(indices[0])
-            sfizz_arg_t args[2];
-            args[0].f = region.crossfadeVelInRange.getStart();
-            args[1].f = region.crossfadeVelInRange.getEnd();
-            client.receive(delay, path, "ff", args);
-        } break;
-
-        MATCH("/region&/xfout_vel_range", "") {
-            GET_REGION_OR_BREAK(indices[0])
-            sfizz_arg_t args[2];
-            args[0].f = region.crossfadeVelOutRange.getStart();
-            args[1].f = region.crossfadeVelOutRange.getEnd();
-            client.receive(delay, path, "ff", args);
-        } break;
-
-        MATCH("/region&/xfin_cc_range&", "") {
-            GET_REGION_OR_BREAK(indices[0])
-            auto range = region.crossfadeCCInRange.get(indices[1]);
-            if (range) {
-                sfizz_arg_t args[2];
-                args[0].f = range->getStart();
-                args[1].f = range->getEnd();
-                client.receive(delay, path, "ff", args);
-            } else {
-                client.receive<'N'>(delay, path, {});
-            }
-        } break;
-
-        MATCH("/region&/xfout_cc_range&", "") {
-            GET_REGION_OR_BREAK(indices[0])
-            auto range = region.crossfadeCCOutRange.get(indices[1]);
-            if (range) {
-                sfizz_arg_t args[2];
-                args[0].f = range->getStart();
-                args[1].f = range->getEnd();
-                client.receive(delay, path, "ff", args);
-            } else {
-                client.receive<'N'>(delay, path, {});
-            }
-        } break;
-
-        MATCH("/region&/xf_keycurve", "") {
-            GET_REGION_OR_BREAK(indices[0])
-            switch (region.crossfadeKeyCurve) {
-            case CrossfadeCurve::gain:
-                client.receive<'s'>(delay, path, "gain");
-                break;
-            case CrossfadeCurve::power:
-                client.receive<'s'>(delay, path, "power");
-                break;
-            }
-        } break;
-
-        MATCH("/region&/xf_velcurve", "") {
-            GET_REGION_OR_BREAK(indices[0])
-            switch (region.crossfadeVelCurve) {
-            case CrossfadeCurve::gain:
-                client.receive<'s'>(delay, path, "gain");
-                break;
-            case CrossfadeCurve::power:
-                client.receive<'s'>(delay, path, "power");
-                break;
-            }
-        } break;
-
-        MATCH("/region&/xf_cccurve", "") {
-            GET_REGION_OR_BREAK(indices[0])
-            switch (region.crossfadeCCCurve) {
-            case CrossfadeCurve::gain:
-                client.receive<'s'>(delay, path, "gain");
-                break;
-            case CrossfadeCurve::power:
-                client.receive<'s'>(delay, path, "power");
-                break;
-            }
-        } break;
-
-        MATCH("/region&/global_volume", "") {
-            GET_REGION_OR_BREAK(indices[0])
-            client.receive<'f'>(delay, path, region.globalVolume);
-        } break;
-
-        MATCH("/region&/master_volume", "") {
-            GET_REGION_OR_BREAK(indices[0])
-            client.receive<'f'>(delay, path, region.masterVolume);
-        } break;
-
-        MATCH("/region&/group_volume", "") {
-            GET_REGION_OR_BREAK(indices[0])
-            client.receive<'f'>(delay, path, region.groupVolume);
-        } break;
-
-        MATCH("/region&/global_amplitude", "") {
-            GET_REGION_OR_BREAK(indices[0])
-            client.receive<'f'>(delay, path, region.globalAmplitude * 100.0f);
-        } break;
-
-        MATCH("/region&/master_amplitude", "") {
-            GET_REGION_OR_BREAK(indices[0])
-            client.receive<'f'>(delay, path, region.masterAmplitude * 100.0f);
-        } break;
-
-        MATCH("/region&/group_amplitude", "") {
-            GET_REGION_OR_BREAK(indices[0])
-            client.receive<'f'>(delay, path, region.groupAmplitude * 100.0f);
-        } break;
-
-        MATCH("/region&/pitch_keytrack", "") {
-            GET_REGION_OR_BREAK(indices[0])
-            client.receive<'i'>(delay, path, region.pitchKeytrack);
-        } break;
-
-        MATCH("/region&/pitch_veltrack", "") {
-            GET_REGION_OR_BREAK(indices[0])
-            client.receive<'i'>(delay, path, region.pitchVeltrack);
-        } break;
-
-        MATCH("/region&/pitch_veltrack_cc&", "") {
-            GET_REGION_OR_BREAK(indices[0])
-            if (region.pitchVeltrackCC.contains(indices[1])) {
-                const auto& cc = region.pitchVeltrackCC.getWithDefault(indices[1]);
-                client.receive<'f'>(delay, path, cc.modifier);
-            } else {
-                client.receive<'N'>(delay, path, {});
-            }
-        } break;
-
-        MATCH("/region&/pitch_veltrack_curvecc&", "") {
-            GET_REGION_OR_BREAK(indices[0])
-            if (region.pitchVeltrackCC.contains(indices[1])) {
-                const auto& cc = region.pitchVeltrackCC.getWithDefault(indices[1]);
-                client.receive<'i'>(delay, path, cc.curve );
-            } else {
-                client.receive<'N'>(delay, path, {});
-            }
-        } break;
-
-        MATCH("/region&/pitch_random", "") {
-            GET_REGION_OR_BREAK(indices[0])
-            client.receive<'f'>(delay, path, region.pitchRandom);
-        } break;
-
-        MATCH("/region&/transpose", "") {
-            GET_REGION_OR_BREAK(indices[0])
-            client.receive<'i'>(delay, path, region.transpose);
-        } break;
-
-        MATCH("/region&/pitch", "") {
-            GET_REGION_OR_BREAK(indices[0])
-            client.receive<'f'>(delay, path, region.pitch);
-        } break;
-
-        MATCH("/region&/pitch_cc&", "") {
-            GET_REGION_OR_BREAK(indices[0])
-            auto value = region.ccModDepth(indices[1], ModId::Pitch);
-            if (value) {
-                client.receive<'f'>(delay, path, *value);
-            } else {
-                client.receive<'N'>(delay, path, {});
-            }
-        } break;
-
-        MATCH("/region&/pitch_stepcc&", "") {
-            GET_REGION_OR_BREAK(indices[0])
-            auto params = region.ccModParameters(indices[1], ModId::Pitch);
-            if (params) {
-                client.receive<'f'>(delay, path, params->step);
-            } else {
-                client.receive<'N'>(delay, path, {});
-            }
-        } break;
-
-        MATCH("/region&/pitch_smoothcc&", "") {
-            GET_REGION_OR_BREAK(indices[0])
-            auto params = region.ccModParameters(indices[1], ModId::Pitch);
-            if (params) {
-                client.receive<'i'>(delay, path, params->smooth);
-            } else {
-                client.receive<'N'>(delay, path, {});
-            }
-        } break;
-
-        MATCH("/region&/pitch_curvecc&", "") {
-            GET_REGION_OR_BREAK(indices[0])
-            auto params = region.ccModParameters(indices[1], ModId::Pitch);
-            if (params) {
-                client.receive<'i'>(delay, path, params->curve);
-            } else {
-                client.receive<'N'>(delay, path, {});
-            }
-        } break;
-
-        MATCH("/region&/bend_up", "") {
-            GET_REGION_OR_BREAK(indices[0])
-            client.receive<'f'>(delay, path, region.bendUp);
-        } break;
-
-        MATCH("/region&/bend_down", "") {
-            GET_REGION_OR_BREAK(indices[0])
-            client.receive<'f'>(delay, path, region.bendDown);
-        } break;
-
-        MATCH("/region&/bend_step", "") {
-            GET_REGION_OR_BREAK(indices[0])
-            client.receive<'f'>(delay, path, region.bendStep);
-        } break;
-
-        MATCH("/region&/bend_smooth", "") {
-            GET_REGION_OR_BREAK(indices[0])
-            client.receive<'i'>(delay, path, region.bendSmooth);
-        } break;
-
-        MATCH("/region&/ampeg_attack", "") {
-            GET_REGION_OR_BREAK(indices[0])
-            client.receive<'f'>(delay, path, region.amplitudeEG.attack);
-        } break;
-
-        MATCH("/region&/ampeg_delay", "") {
-            GET_REGION_OR_BREAK(indices[0])
-            client.receive<'f'>(delay, path, region.amplitudeEG.delay);
-        } break;
-
-        MATCH("/region&/ampeg_decay", "") {
-            GET_REGION_OR_BREAK(indices[0])
-            client.receive<'f'>(delay, path, region.amplitudeEG.decay);
-        } break;
-
-        MATCH("/region&/ampeg_hold", "") {
-            GET_REGION_OR_BREAK(indices[0])
-            client.receive<'f'>(delay, path, region.amplitudeEG.hold);
-        } break;
-
-        MATCH("/region&/ampeg_release", "") {
-            GET_REGION_OR_BREAK(indices[0])
-            client.receive<'f'>(delay, path, region.amplitudeEG.release);
-        } break;
-
-        MATCH("/region&/ampeg_start", "") {
-            GET_REGION_OR_BREAK(indices[0])
-            client.receive<'f'>(delay, path, region.amplitudeEG.start * 100.0f);
-        } break;
-
-        MATCH("/region&/ampeg_sustain", "") {
-            GET_REGION_OR_BREAK(indices[0])
-            client.receive<'f'>(delay, path, region.amplitudeEG.sustain * 100.0f);
-        } break;
-
-        MATCH("/region&/ampeg_depth", "") {
-            GET_REGION_OR_BREAK(indices[0])
-            client.receive<'f'>(delay, path, region.amplitudeEG.depth);
-        } break;
-
-        MATCH("/region&/ampeg_vel&attack", "") {
-            GET_REGION_OR_BREAK(indices[0])
-            if (indices[1] != 2)
-                break;
-            client.receive<'f'>(delay, path, region.amplitudeEG.vel2attack);
-        } break;
-
-        MATCH("/region&/ampeg_vel&delay", "") {
-            GET_REGION_OR_BREAK(indices[0])
-            if (indices[1] != 2)
-                break;
-            client.receive<'f'>(delay, path, region.amplitudeEG.vel2delay);
-        } break;
-
-        MATCH("/region&/ampeg_vel&decay", "") {
-            GET_REGION_OR_BREAK(indices[0])
-            if (indices[1] != 2)
-                break;
-            client.receive<'f'>(delay, path, region.amplitudeEG.vel2decay);
-        } break;
-
-        MATCH("/region&/ampeg_vel&hold", "") {
-            GET_REGION_OR_BREAK(indices[0])
-            if (indices[1] != 2)
-                break;
-            client.receive<'f'>(delay, path, region.amplitudeEG.vel2hold);
-        } break;
-
-        MATCH("/region&/ampeg_vel&release", "") {
-            GET_REGION_OR_BREAK(indices[0])
-            if (indices[1] != 2)
-                break;
-            client.receive<'f'>(delay, path, region.amplitudeEG.vel2release);
-        } break;
-
-        MATCH("/region&/ampeg_vel&sustain", "") {
-            GET_REGION_OR_BREAK(indices[0])
-            if (indices[1] != 2)
-                break;
-            client.receive<'f'>(delay, path, region.amplitudeEG.vel2sustain * 100.0f);
-        } break;
-
-        MATCH("/region&/ampeg_vel&depth", "") {
-            GET_REGION_OR_BREAK(indices[0])
-            if (indices[1] != 2)
-                break;
-            client.receive<'f'>(delay, path, region.amplitudeEG.vel2depth);
-        } break;
-
-        MATCH("/region&/ampeg_dynamic", "") {
-            GET_REGION_OR_BREAK(indices[0])
-            if (region.amplitudeEG.dynamic) {
-                client.receive<'T'>(delay, path, {});
-            } else {
-                client.receive<'F'>(delay, path, {});
-            }
-        } break;
-
-        MATCH("/region&/fileg_dynamic", "") {
-            GET_REGION_OR_BREAK(indices[0])
-            if (region.filterEG && region.filterEG->dynamic) {
-                client.receive<'T'>(delay, path, {});
-            } else {
-                client.receive<'F'>(delay, path, {});
-            }
-        } break;
-
-        MATCH("/region&/pitcheg_dynamic", "") {
-            GET_REGION_OR_BREAK(indices[0])
-            if (region.pitchEG && region.pitchEG->dynamic) {
-                client.receive<'T'>(delay, path, {});
-            } else {
-                client.receive<'F'>(delay, path, {});
-            }
-        } break;
-
-        MATCH("/region&/pitcheg_attack_cc&", "") {
-            GET_REGION_OR_BREAK(indices[0])
-            const auto& cc = region.pitchEG->ccAttack.getWithDefault(indices[1]);
-            client.receive<'f'>(delay, path, cc.modifier);
-        } break;
-
-        MATCH("/region&/pitcheg_decay_cc&", "") {
-            GET_REGION_OR_BREAK(indices[0])
-            const auto& cc = region.pitchEG->ccDecay.getWithDefault(indices[1]);
-            client.receive<'f'>(delay, path, cc.modifier);
-        } break;
-
-        MATCH("/region&/pitcheg_delay_cc&", "") {
-            GET_REGION_OR_BREAK(indices[0])
-            const auto& cc = region.pitchEG->ccDelay.getWithDefault(indices[1]);
-            client.receive<'f'>(delay, path, cc.modifier);
-        } break;
-
-        MATCH("/region&/pitcheg_hold_cc&", "") {
-            GET_REGION_OR_BREAK(indices[0])
-            const auto& cc = region.pitchEG->ccHold.getWithDefault(indices[1]);
-            client.receive<'f'>(delay, path, cc.modifier);
-        } break;
-
-        MATCH("/region&/pitcheg_release_cc&", "") {
-            GET_REGION_OR_BREAK(indices[0])
-            const auto& cc = region.pitchEG->ccRelease.getWithDefault(indices[1]);
-            client.receive<'f'>(delay, path, cc.modifier);
-        } break;
-
-        MATCH("/region&/pitcheg_start_cc&", "") {
-            GET_REGION_OR_BREAK(indices[0])
-            const auto& cc = region.pitchEG->ccStart.getWithDefault(indices[1]);
-            client.receive<'f'>(delay, path, cc.modifier * 100.0f);
-        } break;
-
-        MATCH("/region&/pitcheg_sustain_cc&", "") {
-            GET_REGION_OR_BREAK(indices[0])
-            const auto& cc = region.pitchEG->ccSustain.getWithDefault(indices[1]);
-            client.receive<'f'>(delay, path, cc.modifier * 100.0f);
-        } break;
-
-        MATCH("/region&/pitcheg_attack_curvecc&", "") {
-            GET_REGION_OR_BREAK(indices[0])
-            const auto& cc = region.pitchEG->ccAttack.getWithDefault(indices[1]);
-            client.receive<'f'>(delay, path, cc.curve);
-        } break;
-
-        MATCH("/region&/pitcheg_decay_curvecc&", "") {
-            GET_REGION_OR_BREAK(indices[0])
-            const auto& cc = region.pitchEG->ccDecay.getWithDefault(indices[1]);
-            client.receive<'f'>(delay, path, cc.curve);
-        } break;
-
-        MATCH("/region&/pitcheg_delay_curvecc&", "") {
-            GET_REGION_OR_BREAK(indices[0])
-            const auto& cc = region.pitchEG->ccDelay.getWithDefault(indices[1]);
-            client.receive<'f'>(delay, path, cc.curve);
-        } break;
-
-        MATCH("/region&/pitcheg_hold_curvecc&", "") {
-            GET_REGION_OR_BREAK(indices[0])
-            const auto& cc = region.pitchEG->ccHold.getWithDefault(indices[1]);
-            client.receive<'f'>(delay, path, cc.curve);
-        } break;
-
-        MATCH("/region&/pitcheg_release_curvecc&", "") {
-            GET_REGION_OR_BREAK(indices[0])
-            const auto& cc = region.pitchEG->ccRelease.getWithDefault(indices[1]);
-            client.receive<'f'>(delay, path, cc.curve);
-        } break;
-
-        MATCH("/region&/pitcheg_start_curvecc&", "") {
-            GET_REGION_OR_BREAK(indices[0])
-            const auto& cc = region.pitchEG->ccStart.getWithDefault(indices[1]);
-            client.receive<'f'>(delay, path, cc.curve);
-        } break;
-
-        MATCH("/region&/pitcheg_sustain_curvecc&", "") {
-            GET_REGION_OR_BREAK(indices[0])
-            const auto& cc = region.pitchEG->ccSustain.getWithDefault(indices[1]);
-            client.receive<'f'>(delay, path, cc.curve);
-        } break;
-
-        MATCH("/region&/note_polyphony", "") {
-            GET_REGION_OR_BREAK(indices[0])
-            if (region.notePolyphony) {
-                client.receive<'i'>(delay, path, *region.notePolyphony);
-            } else {
-                client.receive<'N'>(delay, path, {});
-            }
-        } break;
-
-        MATCH("/region&/note_selfmask", "") {
-            GET_REGION_OR_BREAK(indices[0])
-            switch(region.selfMask) {
-            case SelfMask::mask:
-                client.receive(delay, path, "T", nullptr);
-                break;
-            case SelfMask::dontMask:
-                client.receive(delay, path, "F", nullptr);
-                break;
-            }
-        } break;
-
-        MATCH("/region&/rt_dead", "") {
-            GET_REGION_OR_BREAK(indices[0])
-            if (region.rtDead) {
-                client.receive(delay, path, "T", nullptr);
-            } else {
-                client.receive(delay, path, "F", nullptr);
-            }
-        } break;
-
-        MATCH("/region&/sustain_sw", "") {
-            GET_REGION_OR_BREAK(indices[0])
-            if (region.checkSustain) {
-                client.receive(delay, path, "T", nullptr);
-            } else {
-                client.receive(delay, path, "F", nullptr);
-            }
-        } break;
-
-        MATCH("/region&/sostenuto_sw", "") {
-            GET_REGION_OR_BREAK(indices[0])
-            if (region.checkSostenuto) {
-                client.receive(delay, path, "T", nullptr);
-            } else {
-                client.receive(delay, path, "F", nullptr);
-            }
-        } break;
-
-        MATCH("/region&/sustain_cc", "") {
-            GET_REGION_OR_BREAK(indices[0])
-            client.receive<'i'>(delay, path, region.sustainCC);
-        } break;
-
-        MATCH("/region&/sostenuto_cc", "") {
-            GET_REGION_OR_BREAK(indices[0])
-            client.receive<'i'>(delay, path, region.sostenutoCC);
-        } break;
-
-        MATCH("/region&/sustain_lo", "") {
-            GET_REGION_OR_BREAK(indices[0])
-            client.receive<'f'>(delay, path, region.sustainThreshold);
-        } break;
-
-        MATCH("/region&/sostenuto_lo", "") {
-            GET_REGION_OR_BREAK(indices[0])
-            client.receive<'f'>(delay, path, region.sostenutoThreshold);
-        } break;
-
-        MATCH("/region&/oscillator_phase", "") {
-            GET_REGION_OR_BREAK(indices[0])
-            client.receive<'f'>(delay, path, region.oscillatorPhase);
-        } break;
-
-        MATCH("/region&/oscillator_quality", "") {
-            GET_REGION_OR_BREAK(indices[0])
-            if (region.oscillatorQuality) {
-                client.receive<'i'>(delay, path, *region.oscillatorQuality);
-            } else {
-                client.receive<'N'>(delay, path, {});
-            }
-        } break;
-
-        MATCH("/region&/oscillator_mode", "") {
-            GET_REGION_OR_BREAK(indices[0])
-            client.receive<'i'>(delay, path, region.oscillatorMode);
-        } break;
-
-        MATCH("/region&/oscillator_multi", "") {
-            GET_REGION_OR_BREAK(indices[0])
-            client.receive<'i'>(delay, path, region.oscillatorMulti);
-        } break;
-
-        MATCH("/region&/oscillator_detune", "") {
-            GET_REGION_OR_BREAK(indices[0])
-            client.receive<'f'>(delay, path, region.oscillatorDetune);
-        } break;
-
-        MATCH("/region&/oscillator_mod_depth", "") {
-            GET_REGION_OR_BREAK(indices[0])
-            client.receive<'f'>(delay, path, region.oscillatorModDepth * 100.0f);
-        } break;
-
-        // TODO: detune cc, mod depth cc
-
-        MATCH("/region&/effect&", "") {
-            GET_REGION_OR_BREAK(indices[0])
-            auto effectIdx = indices[1];
-            if (indices[1] == 0)
-                break;
-
-            if (effectIdx < region.gainToEffect.size())
-                client.receive<'f'>(delay, path, region.gainToEffect[effectIdx] * 100.0f);
-        } break;
-
-        MATCH("/region&/ampeg_attack_cc&", "") {
-            GET_REGION_OR_BREAK(indices[0])
-            const auto& cc = region.amplitudeEG.ccAttack.getWithDefault(indices[1]);
-            client.receive<'f'>(delay, path, cc.modifier);
-        } break;
-
-        MATCH("/region&/ampeg_decay_cc&", "") {
-            GET_REGION_OR_BREAK(indices[0])
-            const auto& cc = region.amplitudeEG.ccDecay.getWithDefault(indices[1]);
-            client.receive<'f'>(delay, path, cc.modifier);
-        } break;
-
-        MATCH("/region&/ampeg_delay_cc&", "") {
-            GET_REGION_OR_BREAK(indices[0])
-            const auto& cc = region.amplitudeEG.ccDelay.getWithDefault(indices[1]);
-            client.receive<'f'>(delay, path, cc.modifier);
-        } break;
-
-        MATCH("/region&/ampeg_hold_cc&", "") {
-            GET_REGION_OR_BREAK(indices[0])
-            const auto& cc = region.amplitudeEG.ccHold.getWithDefault(indices[1]);
-            client.receive<'f'>(delay, path, cc.modifier);
-        } break;
-
-        MATCH("/region&/ampeg_release_cc&", "") {
-            GET_REGION_OR_BREAK(indices[0])
-            const auto& cc = region.amplitudeEG.ccRelease.getWithDefault(indices[1]);
-            client.receive<'f'>(delay, path, cc.modifier);
-        } break;
-
-        MATCH("/region&/ampeg_start_cc&", "") {
-            GET_REGION_OR_BREAK(indices[0])
-            const auto& cc = region.amplitudeEG.ccStart.getWithDefault(indices[1]);
-            client.receive<'f'>(delay, path, cc.modifier * 100.0f);
-        } break;
-
-        MATCH("/region&/ampeg_sustain_cc&", "") {
-            GET_REGION_OR_BREAK(indices[0])
-            const auto& cc = region.amplitudeEG.ccSustain.getWithDefault(indices[1]);
-            client.receive<'f'>(delay, path, cc.modifier * 100.0f);
-        } break;
-
-        MATCH("/region&/ampeg_attack_curvecc&", "") {
-            GET_REGION_OR_BREAK(indices[0])
-            const auto& cc = region.amplitudeEG.ccAttack.getWithDefault(indices[1]);
-            client.receive<'f'>(delay, path, cc.curve);
-        } break;
-
-        MATCH("/region&/ampeg_decay_curvecc&", "") {
-            GET_REGION_OR_BREAK(indices[0])
-            const auto& cc = region.amplitudeEG.ccDecay.getWithDefault(indices[1]);
-            client.receive<'f'>(delay, path, cc.curve);
-        } break;
-
-        MATCH("/region&/ampeg_delay_curvecc&", "") {
-            GET_REGION_OR_BREAK(indices[0])
-            const auto& cc = region.amplitudeEG.ccDelay.getWithDefault(indices[1]);
-            client.receive<'f'>(delay, path, cc.curve);
-        } break;
-
-        MATCH("/region&/ampeg_hold_curvecc&", "") {
-            GET_REGION_OR_BREAK(indices[0])
-            const auto& cc = region.amplitudeEG.ccHold.getWithDefault(indices[1]);
-            client.receive<'f'>(delay, path, cc.curve);
-        } break;
-
-        MATCH("/region&/ampeg_release_curvecc&", "") {
-            GET_REGION_OR_BREAK(indices[0])
-            const auto& cc = region.amplitudeEG.ccRelease.getWithDefault(indices[1]);
-            client.receive<'f'>(delay, path, cc.curve);
-        } break;
-
-        MATCH("/region&/ampeg_start_curvecc&", "") {
-            GET_REGION_OR_BREAK(indices[0])
-            const auto& cc = region.amplitudeEG.ccStart.getWithDefault(indices[1]);
-            client.receive<'f'>(delay, path, cc.curve);
-        } break;
-
-        MATCH("/region&/ampeg_sustain_curvecc&", "") {
-            GET_REGION_OR_BREAK(indices[0])
-            const auto& cc = region.amplitudeEG.ccSustain.getWithDefault(indices[1]);
-            client.receive<'f'>(delay, path, cc.curve);
-        } break;
-
-        MATCH("/region&/filter&/cutoff", "") {
-            GET_REGION_OR_BREAK(indices[0])
-            GET_FILTER_OR_BREAK(indices[1])
-            client.receive<'f'>(delay, path, filter.cutoff);
-        } break;
-
-        MATCH("/region&/filter&/cutoff_cc&", "") {
-            GET_REGION_OR_BREAK(indices[0])
-            const auto depth = region.ccModDepth(indices[2], ModId::FilCutoff, indices[1]);
-            if (depth)
-                client.receive<'f'>(delay, path, *depth);
-        } break;
-
-        MATCH("/region&/filter&/cutoff_curvecc&", "") {
-            GET_REGION_OR_BREAK(indices[0])
-            const auto params = region.ccModParameters(indices[2], ModId::FilCutoff, indices[1]);
-            if (params)
-                client.receive<'i'>(delay, path, params->curve);
-        } break;
-
-        MATCH("/region&/filter&/cutoff_stepcc&", "") {
-            GET_REGION_OR_BREAK(indices[0])
-            const auto params = region.ccModParameters(indices[2], ModId::FilCutoff, indices[1]);
-            if (params)
-                client.receive<'i'>(delay, path, params->step);
-        } break;
-
-        MATCH("/region&/filter&/cutoff_smoothcc&", "") {
-            GET_REGION_OR_BREAK(indices[0])
-            const auto params = region.ccModParameters(indices[2], ModId::FilCutoff, indices[1]);
-            if (params)
-                client.receive<'i'>(delay, path, params->smooth);
-        } break;
-
-        MATCH("/region&/filter&/resonance", "") {
-            GET_REGION_OR_BREAK(indices[0])
-            GET_FILTER_OR_BREAK(indices[1])
-            client.receive<'f'>(delay, path, filter.resonance);
-        } break;
-
-        MATCH("/region&/filter&/gain", "") {
-            GET_REGION_OR_BREAK(indices[0])
-            GET_FILTER_OR_BREAK(indices[1])
-            client.receive<'f'>(delay, path, filter.gain);
-        } break;
-
-        MATCH("/region&/filter&/keycenter", "") {
-            GET_REGION_OR_BREAK(indices[0])
-            GET_FILTER_OR_BREAK(indices[1])
-            client.receive<'i'>(delay, path, filter.keycenter);
-        } break;
-
-        MATCH("/region&/filter&/keytrack", "") {
-            GET_REGION_OR_BREAK(indices[0])
-            GET_FILTER_OR_BREAK(indices[1])
-            client.receive<'i'>(delay, path, filter.keytrack);
-        } break;
-
-        MATCH("/region&/filter&/veltrack", "") {
-            GET_REGION_OR_BREAK(indices[0])
-            GET_FILTER_OR_BREAK(indices[1])
-            client.receive<'i'>(delay, path, filter.veltrack);
-        } break;
-
-        MATCH("/region&/filter&/veltrack_cc&", "") {
-            GET_REGION_OR_BREAK(indices[0])
-            GET_FILTER_OR_BREAK(indices[1])
-            if (filter.veltrackCC.contains(indices[2])) {
-                const auto& cc = filter.veltrackCC.getWithDefault(indices[2]);
-                client.receive<'f'>(delay, path, cc.modifier);
-            } else {
-                client.receive<'N'>(delay, path, {});
-            }
-        } break;
-
-        MATCH("/region&/filter&/veltrack_curvecc&", "") {
-            GET_REGION_OR_BREAK(indices[0])
-            GET_FILTER_OR_BREAK(indices[1])
-            if (filter.veltrackCC.contains(indices[2])) {
-                const auto& cc = filter.veltrackCC.getWithDefault(indices[2]);
-                client.receive<'i'>(delay, path, cc.curve );
-            } else {
-                client.receive<'N'>(delay, path, {});
-            }
-        } break;
-
-        MATCH("/region&/filter&/type", "") {
-            GET_REGION_OR_BREAK(indices[0])
-            GET_FILTER_OR_BREAK(indices[1])
-            switch (filter.type) {
-            case FilterType::kFilterLpf1p: client.receive<'s'>(delay, path, "lpf_1p"); break;
-            case FilterType::kFilterHpf1p: client.receive<'s'>(delay, path, "hpf_1p"); break;
-            case FilterType::kFilterLpf2p: client.receive<'s'>(delay, path, "lpf_2p"); break;
-            case FilterType::kFilterHpf2p: client.receive<'s'>(delay, path, "hpf_2p"); break;
-            case FilterType::kFilterBpf2p: client.receive<'s'>(delay, path, "bpf_2p"); break;
-            case FilterType::kFilterBrf2p: client.receive<'s'>(delay, path, "brf_2p"); break;
-            case FilterType::kFilterBpf1p: client.receive<'s'>(delay, path, "bpf_1p"); break;
-            case FilterType::kFilterBrf1p: client.receive<'s'>(delay, path, "brf_1p"); break;
-            case FilterType::kFilterApf1p: client.receive<'s'>(delay, path, "apf_1p"); break;
-            case FilterType::kFilterLpf2pSv: client.receive<'s'>(delay, path, "lpf_2p_sv"); break;
-            case FilterType::kFilterHpf2pSv: client.receive<'s'>(delay, path, "hpf_2p_sv"); break;
-            case FilterType::kFilterBpf2pSv: client.receive<'s'>(delay, path, "bpf_2p_sv"); break;
-            case FilterType::kFilterBrf2pSv: client.receive<'s'>(delay, path, "brf_2p_sv"); break;
-            case FilterType::kFilterLpf4p: client.receive<'s'>(delay, path, "lpf_4p"); break;
-            case FilterType::kFilterHpf4p: client.receive<'s'>(delay, path, "hpf_4p"); break;
-            case FilterType::kFilterLpf6p: client.receive<'s'>(delay, path, "lpf_6p"); break;
-            case FilterType::kFilterHpf6p: client.receive<'s'>(delay, path, "hpf_6p"); break;
-            case FilterType::kFilterPink: client.receive<'s'>(delay, path, "pink"); break;
-            case FilterType::kFilterLsh: client.receive<'s'>(delay, path, "lsh"); break;
-            case FilterType::kFilterHsh: client.receive<'s'>(delay, path, "hsh"); break;
-            case FilterType::kFilterPeq: client.receive<'s'>(delay, path, "peq"); break;
-            case FilterType::kFilterBpf4p: client.receive<'s'>(delay, path, "bpf_4p"); break;
-            case FilterType::kFilterBpf6p: client.receive<'s'>(delay, path, "bpf_6p"); break;
-            case FilterType::kFilterNone: client.receive<'s'>(delay, path, "none"); break;
-            }
-        } break;
-
-        MATCH("/region&/filter&/fileg_attack_cc&", "") {
-            GET_REGION_OR_BREAK(indices[0])
-            GET_FILTER_OR_BREAK(indices[1])
-            const auto& cc = region.filterEG->ccAttack.getWithDefault(indices[2]);
-            client.receive<'f'>(delay, path, cc.modifier);
-        } break;
-
-        MATCH("/region&/filter&/fileg_decay_cc&", "") {
-            GET_REGION_OR_BREAK(indices[0])
-            GET_FILTER_OR_BREAK(indices[1])
-            const auto& cc = region.filterEG->ccDecay.getWithDefault(indices[2]);
-            client.receive<'f'>(delay, path, cc.modifier);
-        } break;
-
-        MATCH("/region&/filter&/fileg_delay_cc&", "") {
-            GET_REGION_OR_BREAK(indices[0])
-            GET_FILTER_OR_BREAK(indices[1])
-            const auto& cc = region.filterEG->ccDelay.getWithDefault(indices[2]);
-            client.receive<'f'>(delay, path, cc.modifier);
-        } break;
-
-        MATCH("/region&/filter&/fileg_hold_cc&", "") {
-            GET_REGION_OR_BREAK(indices[0])
-            GET_FILTER_OR_BREAK(indices[1])
-            const auto& cc = region.filterEG->ccHold.getWithDefault(indices[2]);
-            client.receive<'f'>(delay, path, cc.modifier);
-        } break;
-
-        MATCH("/region&/filter&/fileg_release_cc&", "") {
-            GET_REGION_OR_BREAK(indices[0])
-            GET_FILTER_OR_BREAK(indices[1])
-            const auto& cc = region.filterEG->ccRelease.getWithDefault(indices[2]);
-            client.receive<'f'>(delay, path, cc.modifier);
-        } break;
-
-        MATCH("/region&/filter&/fileg_start_cc&", "") {
-            GET_REGION_OR_BREAK(indices[0])
-            GET_FILTER_OR_BREAK(indices[1])
-            const auto& cc = region.filterEG->ccStart.getWithDefault(indices[2]);
-            client.receive<'f'>(delay, path, cc.modifier * 100.0f);
-        } break;
-
-        MATCH("/region&/filter&/fileg_sustain_cc&", "") {
-            GET_REGION_OR_BREAK(indices[0])
-            GET_FILTER_OR_BREAK(indices[1])
-            const auto& cc = region.filterEG->ccSustain.getWithDefault(indices[2]);
-            client.receive<'f'>(delay, path, cc.modifier * 100.0f);
-        } break;
-
-        MATCH("/region&/filter&/fileg_attack_curvecc&", "") {
-            GET_REGION_OR_BREAK(indices[0])
-            GET_FILTER_OR_BREAK(indices[1])
-            const auto& cc = region.filterEG->ccAttack.getWithDefault(indices[2]);
-            client.receive<'f'>(delay, path, cc.curve);
-        } break;
-
-        MATCH("/region&/filter&/fileg_decay_curvecc&", "") {
-            GET_REGION_OR_BREAK(indices[0])
-            GET_FILTER_OR_BREAK(indices[1])
-            const auto& cc = region.filterEG->ccDecay.getWithDefault(indices[2]);
-            client.receive<'f'>(delay, path, cc.curve);
-        } break;
-
-        MATCH("/region&/filter&/fileg_delay_curvecc&", "") {
-            GET_REGION_OR_BREAK(indices[0])
-            GET_FILTER_OR_BREAK(indices[1])
-            const auto& cc = region.filterEG->ccDelay.getWithDefault(indices[2]);
-            client.receive<'f'>(delay, path, cc.curve);
-        } break;
-
-        MATCH("/region&/filter&/fileg_hold_curvecc&", "") {
-            GET_REGION_OR_BREAK(indices[0])
-            GET_FILTER_OR_BREAK(indices[1])
-            const auto& cc = region.filterEG->ccHold.getWithDefault(indices[2]);
-            client.receive<'f'>(delay, path, cc.curve);
-        } break;
-
-        MATCH("/region&/filter&/fileg_release_curvecc&", "") {
-            GET_REGION_OR_BREAK(indices[0])
-            GET_FILTER_OR_BREAK(indices[1])
-            const auto& cc = region.filterEG->ccRelease.getWithDefault(indices[2]);
-            client.receive<'f'>(delay, path, cc.curve);
-        } break;
-
-        MATCH("/region&/filter&/fileg_start_curvecc&", "") {
-            GET_REGION_OR_BREAK(indices[0])
-            GET_FILTER_OR_BREAK(indices[1])
-            const auto& cc = region.filterEG->ccStart.getWithDefault(indices[2]);
-            client.receive<'f'>(delay, path, cc.curve);
-        } break;
-
-        MATCH("/region&/filter&/fileg_sustain_curvecc&", "") {
-            GET_REGION_OR_BREAK(indices[0])
-            GET_FILTER_OR_BREAK(indices[1])
-            const auto& cc = region.filterEG->ccSustain.getWithDefault(indices[2]);
-            client.receive<'f'>(delay, path, cc.curve);
-        } break;
-
-        MATCH("/region&/eq&/gain", "") {
-            GET_REGION_OR_BREAK(indices[0])
-            GET_EQ_OR_BREAK(indices[1])
-            client.receive<'f'>(delay, path, eq.gain);
-        } break;
-
-        MATCH("/region&/eq&/bandwidth", "") {
-            GET_REGION_OR_BREAK(indices[0])
-            GET_EQ_OR_BREAK(indices[1])
-            client.receive<'f'>(delay, path, eq.bandwidth);
-        } break;
-
-        MATCH("/region&/eq&/frequency", "") {
-            GET_REGION_OR_BREAK(indices[0])
-            GET_EQ_OR_BREAK(indices[1])
-            client.receive<'f'>(delay, path, eq.frequency);
-        } break;
-
-        MATCH("/region&/eq&/vel&freq", "") {
-            GET_REGION_OR_BREAK(indices[0])
-            GET_EQ_OR_BREAK(indices[1])
-            if (indices[2] != 2)
-                break;
-            client.receive<'f'>(delay, path, eq.vel2frequency);
-        } break;
-
-        MATCH("/region&/eq&/vel&gain", "") {
-            GET_REGION_OR_BREAK(indices[0])
-            GET_EQ_OR_BREAK(indices[1])
-            if (indices[2] != 2)
-                break;
-            client.receive<'f'>(delay, path, eq.vel2gain);
-        } break;
-
-        MATCH("/region&/eq&/type", "") {
-            GET_REGION_OR_BREAK(indices[0])
-            GET_EQ_OR_BREAK(indices[1])
-            switch (eq.type) {
-            case EqType::kEqNone: client.receive<'s'>(delay, path, "none"); break;
-            case EqType::kEqPeak: client.receive<'s'>(delay, path, "peak"); break;
-            case EqType::kEqLshelf: client.receive<'s'>(delay, path, "lshelf"); break;
-            case EqType::kEqHshelf: client.receive<'s'>(delay, path, "hshelf"); break;
-            }
-        } break;
-
-        MATCH("/region&/lfo&/wave", "") {
-            GET_REGION_OR_BREAK(indices[0])
-            GET_LFO_OR_BREAK(indices[1])
-            if (lfo.sub.size() == 0)
-                break;
-
-            client.receive<'i'>(delay, path, static_cast<int32_t>(lfo.sub[0].wave));
-        } break;
-
-        MATCH("/region&/eg&/point&/time", "") {
-            GET_REGION_OR_BREAK(indices[0])
-            GET_EG_OR_BREAK(indices[1])
-            GET_EG_POINT_OR_BREAK(indices[2] + 1)
-
-            client.receive<'f'>(delay, path, point.time);
-        } break;
-
-        MATCH("/region&/eg&/point&/time_cc&", "") {
-            GET_REGION_OR_BREAK(indices[0])
-            GET_EG_OR_BREAK(indices[1])
-            GET_EG_POINT_OR_BREAK(indices[2] + 1)
-
-            client.receive<'f'>(delay, path, point.ccTime.getWithDefault(indices[3]));
-        } break;
-
-        MATCH("/region&/eg&/point&/level", "") {
-            GET_REGION_OR_BREAK(indices[0])
-            GET_EG_OR_BREAK(indices[1])
-            GET_EG_POINT_OR_BREAK(indices[2] + 1)
-
-            client.receive<'f'>(delay, path, point.level);
-        } break;
-
-        MATCH("/region&/eg&/point&/level_cc&", "") {
-            GET_REGION_OR_BREAK(indices[0])
-            GET_EG_OR_BREAK(indices[1])
-            GET_EG_POINT_OR_BREAK(indices[2] + 1)
-
-            client.receive<'f'>(delay, path, point.ccLevel.getWithDefault(indices[3]));
-        } break;
-
-        #undef GET_REGION_OR_BREAK
-        #undef GET_FILTER_OR_BREAK
-        #undef GET_EQ_OR_BREAK
-        #undef GET_LFO_OR_BREAK
-        #undef GET_EG_OR_BREAK
-        #undef GET_EG_POINT_OR_BREAK
-
-=======
             if (auto region = m.getRegion()) {
                 if (region->lastKeyswitch) m.reply(region->lastKeyswitch);
                 else m.reply(region->lastKeyswitchRange);
@@ -1854,7 +514,6 @@
         MATCH("/region&/filter&/veltrack_curvecc&", "i") { m.set(&FilterDescription::veltrackCC, ModParam::Curve, Default::filterVeltrackMod); } break;
         MATCH("/region&/filter&/type", "") { m.reply(&FilterDescription::type); } break;
         MATCH("/region&/filter&/type", "s") { m.set(&FilterDescription::type, Default::filter); } break;
->>>>>>> f8fc628b
         //----------------------------------------------------------------------
         MATCH("/region&/add_eq", "") {
             if (auto region = m.getRegion()) {
