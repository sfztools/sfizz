--- conflicted
+++ resolved
@@ -24,13 +24,9 @@
         return freeWheeling ? freeWheelingSampleQuality : liveSampleQuality;
     }
 
-<<<<<<< HEAD
-    int OSFactor { 1 };
-=======
     int currentOscillatorQuality() const noexcept
     {
         return freeWheeling ? freeWheelingOscillatorQuality : liveOscillatorQuality;
     }
->>>>>>> acd866fd
 };
 }