// SPDX-License-Identifier: BSD-2-Clause

// This code is part of the sfizz library and is licensed under a BSD 2-clause
// license. You should have receive a LICENSE.md file along with the code.
// If not, contact the sfizz maintainers at https://github.com/sfztools/sfizz

#include "SynthPrivate.h"
#include "Config.h"
#include "utility/Debug.h"
#include "utility/Macros.h"
#include "modulations/ModId.h"
#include "modulations/ModKey.h"
#include "modulations/ModMatrix.h"
#include "PolyphonyGroup.h"
#include "pugixml.hpp"
#include "Region.h"
#include "RegionSet.h"
#include "Resources.h"
#include "BufferPool.h"
#include "FilePool.h"
#include "Wavetables.h"
#include "Tuning.h"
#include "BeatClock.h"
#include "Metronome.h"
#include "SynthConfig.h"
#include "ScopedFTZ.h"
#include "utility/Base64.h"
#include "utility/StringViewHelpers.h"
#include "utility/Timing.h"
#include "utility/XmlHelpers.h"
#include "Voice.h"
#include "Interpolators.h"
#include "parser/Parser.h"
#include <absl/algorithm/container.h>
#include <absl/memory/memory.h>
#include <absl/strings/str_replace.h>
#include <absl/types/optional.h>
#include <absl/types/span.h>
#include <algorithm>
#include <chrono>
#include <iostream>
#include <random>
#include <utility>

namespace sfz {

// unless set to permissive, the loader rejects sfz files with errors
static constexpr bool loaderParsesPermissively = true;

Synth::Synth()
: impl_(new Impl) // NOLINT: (paul) I don't get why clang-tidy complains here
{
}

// Need to define the dtor after Impl has been defined
Synth::~Synth()
{

}

Synth::Impl::Impl()
{
    initializeSIMDDispatchers();
    initializeInterpolators();

    parser_.setListener(this);
    effectFactory_.registerStandardEffectTypes();
    initEffectBuses();
    resetVoices(config::numVoices);
    resetDefaultCCValues();
    resetAllControllers(0);

    // modulation sources
    MidiState& midiState = resources_.getMidiState();
    genController_.reset(new ControllerSource(resources_, voiceManager_));
    genLFO_.reset(new LFOSource(voiceManager_));
    genFlexEnvelope_.reset(new FlexEnvelopeSource(voiceManager_));
    genADSREnvelope_.reset(new ADSREnvelopeSource(voiceManager_));
    genChannelAftertouch_.reset(new ChannelAftertouchSource(voiceManager_, midiState));
    genPolyAftertouch_.reset(new PolyAftertouchSource(voiceManager_, midiState));
}

Synth::Impl::~Impl()
{
    voiceManager_.reset();
    resources_.getFilePool().emptyFileLoadingQueues();
}

void Synth::Impl::onParseFullBlock(const std::string& header, const std::vector<Opcode>& members)
{
    const auto newRegionSet = [&](OpcodeScope level) {
        auto parent = currentSet_;
        while (parent && parent->getLevel() >= level)
            parent = parent->getParent();

        sets_.emplace_back(new RegionSet(parent, level));
        currentSet_ = sets_.back().get();
    };

    switch (hash(header)) {
    case hash("global"):
        globalOpcodes_ = members;
        newRegionSet(OpcodeScope::kOpcodeScopeGlobal);
        groupOpcodes_.clear();
        masterOpcodes_.clear();
        handleGlobalOpcodes(members);
        break;
    case hash("control"):
        defaultPath_ = ""; // Always reset on a new control header
        handleControlOpcodes(members);
        break;
    case hash("master"):
        masterOpcodes_ = members;
        newRegionSet(OpcodeScope::kOpcodeScopeMaster);
        groupOpcodes_.clear();
        handleMasterOpcodes(members);
        numMasters_++;
        break;
    case hash("group"):
        groupOpcodes_ = members;
        newRegionSet(OpcodeScope::kOpcodeScopeGroup);
        handleGroupOpcodes(members, masterOpcodes_);
        numGroups_++;
        break;
    case hash("region"):
        buildRegion(members);
        break;
    case hash("curve"):
        resources_.getCurves().addCurveFromHeader(members);
        break;
    case hash("effect"):
        handleEffectOpcodes(members);
        break;
    case hash("sample"):
        handleSampleOpcodes(members);
        break;
    default:
        std::cerr << "Unknown header: " << header << '\n';
    }
}

void Synth::Impl::onParseError(const SourceRange& range, const std::string& message)
{
    const auto relativePath = range.start.filePath->lexically_relative(parser_.originalDirectory());
    std::cerr << "Parse error in " << relativePath << " at line " << range.start.lineNumber + 1 << ": " << message << '\n';
}

void Synth::Impl::onParseWarning(const SourceRange& range, const std::string& message)
{
    const auto relativePath = range.start.filePath->lexically_relative(parser_.originalDirectory());
    std::cerr << "Parse warning in " << relativePath << " at line " << range.start.lineNumber + 1 << ": " << message << '\n';
}

void Synth::Impl::buildRegion(const std::vector<Opcode>& regionOpcodes)
{
    int regionNumber = static_cast<int>(layers_.size());
    MidiState& midiState = resources_.getMidiState();
    Layer* lastLayer = new Layer(regionNumber, defaultPath_, midiState);
    layers_.emplace_back(lastLayer);
    Region* lastRegion = &lastLayer->getRegion();

    //
    auto parseOpcodes = [&](const std::vector<Opcode>& opcodes) {
        for (auto& opcode : opcodes) {
            const auto unknown = absl::c_find_if(unknownOpcodes_, [&](absl::string_view sv) { return sv.compare(opcode.name) == 0; });
            if (unknown != unknownOpcodes_.end()) {
                continue;
            }

            if (!lastRegion->parseOpcode(opcode))
                unknownOpcodes_.emplace_back(opcode.name);
        }
    };

    parseOpcodes(globalOpcodes_);
    parseOpcodes(masterOpcodes_);
    parseOpcodes(groupOpcodes_);
    parseOpcodes(regionOpcodes);

    // Create the amplitude envelope
    if (!lastRegion->flexAmpEG)
        lastRegion->getOrCreateConnection(
            ModKey::createNXYZ(ModId::AmpEG, lastRegion->id),
            ModKey::createNXYZ(ModId::MasterAmplitude, lastRegion->id)).sourceDepth = 1.0f;
    else
        lastRegion->getOrCreateConnection(
            ModKey::createNXYZ(ModId::Envelope, lastRegion->id, *lastRegion->flexAmpEG),
            ModKey::createNXYZ(ModId::MasterAmplitude, lastRegion->id)).sourceDepth = 1.0f;

    if (octaveOffset_ != 0 || noteOffset_ != 0)
        lastRegion->offsetAllKeys(octaveOffset_ * 12 + noteOffset_);

    if (lastRegion->lastKeyswitch)
        lastKeyswitchLists_[*lastRegion->lastKeyswitch].push_back(lastLayer);

    if (lastRegion->lastKeyswitchRange) {
        auto& range = *lastRegion->lastKeyswitchRange;
        for (uint8_t note = range.getStart(), end = range.getEnd(); note <= end; note++)
            lastKeyswitchLists_[note].push_back(lastLayer);
    }

    if (lastRegion->upKeyswitch)
        upKeyswitchLists_[*lastRegion->upKeyswitch].push_back(lastLayer);

    if (lastRegion->downKeyswitch)
        downKeyswitchLists_[*lastRegion->downKeyswitch].push_back(lastLayer);

    if (lastRegion->previousKeyswitch)
        previousKeyswitchLists_.push_back(lastLayer);

    if (lastRegion->defaultSwitch)
        setCurrentSwitch(*lastRegion->defaultSwitch);

    // There was a combination of group= and polyphony= on a region, so set the group polyphony
    if (lastRegion->group != Default::group && lastRegion->polyphony != config::maxVoices) {
        voiceManager_.setGroupPolyphony(lastRegion->group, lastRegion->polyphony);
    } else {
        // Just check that there are enough polyphony groups
        voiceManager_.ensureNumPolyphonyGroups(lastRegion->group);
    }

    if (currentSet_ != nullptr) {
        lastRegion->parent = currentSet_;
        currentSet_->addRegion(lastRegion);
    }

    // Adapt the size of the delayed releases to avoid allocating later on
    if (lastRegion->trigger == Trigger::release) {
        const auto keyLength = static_cast<unsigned>(lastRegion->keyRange.length());
        const auto size = max(config::delayedReleaseVoices, keyLength);
        lastLayer->delayedSustainReleases_.reserve(size);
        lastLayer->delayedSostenutoReleases_.reserve(size);
    }

    // Initialize status of Key switches, CC switches, etc
    lastLayer->initializeActivations();
}

void Synth::Impl::addEffectBusesIfNecessary(uint16_t output)
{
    while (effectBuses_.size() <= output) {
        // Add output
        effectBuses_.emplace_back();
        auto& buses = effectBuses_.back();
        // Add an empty main bus on output
        buses.emplace_back(new EffectBus);
        buses[0]->setGainToMain(1.0);
        buses[0]->setSamplesPerBlock(samplesPerBlock_);
        buses[0]->setSampleRate(sampleRate_);
        buses[0]->clearInputs(samplesPerBlock_);
    }
}

void Synth::Impl::initEffectBuses()
{
    effectBuses_.clear();
    addEffectBusesIfNecessary(0);
}

void Synth::Impl::clear()
{
    FilePool& filePool = resources_.getFilePool();
    MidiState& midiState = resources_.getMidiState();

    // Clear the background queues before removing everyone
    filePool.waitForBackgroundLoading();

    voiceManager_.reset();
    for (auto& list : lastKeyswitchLists_)
        list.clear();
    for (auto& list : downKeyswitchLists_)
        list.clear();
    for (auto& list : upKeyswitchLists_)
        list.clear();
    for (auto& list : noteActivationLists_)
        list.clear();
    for (auto& list : ccActivationLists_)
        list.clear();
    previousKeyswitchLists_.clear();

    currentSet_ = nullptr;
    sets_.clear();
    layers_.clear();
    resources_.clearNonState();
    rootPath_.clear();
    numGroups_ = 0;
    numMasters_ = 0;
    numOutputs_ = 1;
    noteOffset_ = 0;
    octaveOffset_ = 0;
    currentSwitch_ = absl::nullopt;
    defaultPath_ = "";
    image_ = "";
    midiState.resetNoteStates();
    midiState.flushEvents();
    filePool.setRamLoading(config::loadInRam);
    clearCCLabels();
    currentUsedCCs_.clear();
    sustainOrSostenuto_.clear();
    changedCCsThisCycle_.clear();
    changedCCsLastCycle_.clear();
    clearKeyLabels();
    keySlots_.clear();
    swLastSlots_.clear();
    clearKeyswitchLabels();
    globalOpcodes_.clear();
    masterOpcodes_.clear();
    groupOpcodes_.clear();
    unknownOpcodes_.clear();
    modificationTime_ = absl::nullopt;
    playheadMoved_ = false;

    initEffectBuses();
}

void Synth::Impl::handleMasterOpcodes(const std::vector<Opcode>& members)
{
    for (auto& rawMember : members) {
        const Opcode member = rawMember.cleanUp(kOpcodeScopeMaster);

        switch (member.lettersOnlyHash) {
        case hash("polyphony"):
            ASSERT(currentSet_ != nullptr);
            currentSet_->setPolyphonyLimit(member.read(Default::polyphony));
            break;
        case hash("sw_default"):
            setCurrentSwitch(member.read(Default::key));
            break;
        }
    }
}

void Synth::Impl::handleGlobalOpcodes(const std::vector<Opcode>& members)
{
    for (auto& rawMember : members) {
        const Opcode member = rawMember.cleanUp(kOpcodeScopeGlobal);

        switch (member.lettersOnlyHash) {
        case hash("polyphony"):
            ASSERT(currentSet_ != nullptr);
            currentSet_->setPolyphonyLimit(member.read(Default::polyphony));
            break;
        case hash("sw_default"):
            setCurrentSwitch(member.read(Default::key));
            break;
        case hash("volume"):
            // FIXME : Probably best not to mess with this and let the host control the volume
            // setValueFromOpcode(member, volume, OldDefault::volumeRange);
            break;
        }
    }
}

void Synth::Impl::handleGroupOpcodes(const std::vector<Opcode>& members, const std::vector<Opcode>& masterMembers)
{
    absl::optional<int64_t> groupIdx;
    absl::optional<unsigned> maxPolyphony;

    const auto parseOpcode = [&](const Opcode& rawMember) {
        const Opcode member = rawMember.cleanUp(kOpcodeScopeGroup);

        switch (member.lettersOnlyHash) {
        case hash("group"):
            groupIdx = member.read(Default::group);
            break;
        case hash("polyphony"):
            maxPolyphony = member.read(Default::polyphony);
            break;
        case hash("sw_default"):
            setCurrentSwitch(member.read(Default::key));
            break;
        }
    };

    for (auto& member : masterMembers)
        parseOpcode(member);

    for (auto& member : members)
        parseOpcode(member);

    if (groupIdx && maxPolyphony) {
        voiceManager_.setGroupPolyphony(*groupIdx, *maxPolyphony);
    } else if (maxPolyphony) {
        ASSERT(currentSet_ != nullptr);
        currentSet_->setPolyphonyLimit(*maxPolyphony);
    } else if (groupIdx) {
        voiceManager_.ensureNumPolyphonyGroups(*groupIdx);
    }
}

void Synth::Impl::handleControlOpcodes(const std::vector<Opcode>& members)
{
    bool overSampled = false;
    for (auto& rawMember : members) {
        const Opcode member = rawMember.cleanUp(kOpcodeScopeControl);

        switch (member.lettersOnlyHash) {
        case hash("set_cc&"):
            if (Default::ccNumber.bounds.containsWithEnd(member.parameters.back())) {
                const auto ccNumber = member.parameters.back();
                const auto value = member.read(Default::loCC);
                setDefaultHdcc(ccNumber, value);
                if (!reloading)
                    resources_.getMidiState().ccEvent(0, ccNumber, value);
            }
            break;
        case hash("set_hdcc&"):
            if (Default::ccNumber.bounds.containsWithEnd(member.parameters.back())) {
                const auto ccNumber = member.parameters.back();
                const auto value = member.read(Default::loNormalized);
                setDefaultHdcc(ccNumber, value);
                if (!reloading)
                    resources_.getMidiState().ccEvent(0, ccNumber, value);
            }
            break;
        case hash("label_cc&"):
            if (Default::ccNumber.bounds.containsWithEnd(member.parameters.back()))
                setCCLabel(member.parameters.back(), std::string(member.value));
            break;
        case hash("label_key&"):
            if (member.parameters.back() <= Default::key.bounds.getEnd()) {
                const auto noteNumber = static_cast<uint8_t>(member.parameters.back());
                setKeyLabel(noteNumber, member.value);
            }
            break;
        case hash("default_path"):
            defaultPath_ = absl::StrReplaceAll(trim(member.value), { { "\\", "/" } });
            DBG("Changing default sample path to " << defaultPath_);
            break;
        case hash("image"):
            image_ = absl::StrCat(defaultPath_, absl::StrReplaceAll(trim(member.value), { { "\\", "/" } }));
            break;
        case hash("note_offset"):
            noteOffset_ = member.read(Default::noteOffset);
            break;
        case hash("octave_offset"):
            octaveOffset_ = member.read(Default::octaveOffset);
            break;
        case hash("hint_ram_based"):
        {
            FilePool& filePool = resources_.getFilePool();
            if (member.value == "1")
                filePool.setRamLoading(true);
            else if (member.value == "0")
                filePool.setRamLoading(false);
            else
                DBG("Unsupported value for hint_ram_based: " << member.value);
            break;
        }
        case hash("hint_stealing"):
            switch(hash(member.value)) {
            case hash("first"):
                voiceManager_.setStealingAlgorithm(StealingAlgorithm::First);
                break;
            case hash("oldest"):
                voiceManager_.setStealingAlgorithm(StealingAlgorithm::Oldest);
                break;
            case hash("envelope_and_age"):
                voiceManager_.setStealingAlgorithm(StealingAlgorithm::EnvelopeAndAge);
                break;
            default:
                DBG("Unsupported value for hint_stealing: " << member.value);
            }
            break;
        case hash("hint_min_samplerate"):
	    {
		if (float(stoi(member.value)) / sampleRate_ > 1.0f)
			overSampled = true;
		resources_.getSynthConfig().OSFactor = int(std::min(128.0f, std::max(1.0f, float(stoi(member.value)) / sampleRate_)));
    		for (auto& voice : voiceManager_) {
        		voice.setSampleRate(sampleRate_);
        		voice.setSamplesPerBlock(samplesPerBlock_);
    		}
	    }
            break;
        case hash("hint_sustain_cancels_release"):
        {
            SynthConfig& config = resources_.getSynthConfig();
            config.sustainCancelsRelease = member.read(Default::sustainCancelsRelease);
        }
            break;
        default:
            // Unsupported control opcode
            DBG("Unsupported control opcode: " << member.name);
        }
    }
    if (overSampled == false)
    {
		resources_.getSynthConfig().OSFactor = 1;
    		for (auto& voice : voiceManager_) {
        		voice.setSampleRate(sampleRate_);
        		voice.setSamplesPerBlock(samplesPerBlock_);
    		}
    }
}


void Synth::Impl::handleEffectOpcodes(const std::vector<Opcode>& rawMembers)
{
    absl::string_view busName { "main" };
    uint16_t output { Default::output };

    std::vector<Opcode> members;
    members.reserve(rawMembers.size());
    for (const Opcode& opcode : rawMembers) {
        if (opcode.lettersOnlyHash == hash("output"))
            output = opcode.read(Default::output);

        members.push_back(opcode.cleanUp(kOpcodeScopeEffect));
    }

    addEffectBusesIfNecessary(output);

    auto getOrCreateBus = [this, output](unsigned index) -> EffectBus& {
        if (index + 1 > effectBuses_[output].size())
            effectBuses_[output].resize(index + 1);
        EffectBusPtr& bus = effectBuses_[output][index];
        if (!bus) {
            bus.reset(new EffectBus);
            bus->setSampleRate(sampleRate_);
            bus->setSamplesPerBlock(samplesPerBlock_);
            bus->clearInputs(samplesPerBlock_);
        }
        return *bus;
    };

    for (const Opcode& opcode : members) {
        switch (opcode.lettersOnlyHash) {
        case hash("bus"):
            busName = opcode.value;
            break;

            // note(jpc): gain opcodes are linear volumes in % units

        case hash("directtomain"):
            getOrCreateBus(0).setGainToMain(opcode.read(Default::effect));
            break;

        case hash("fx&tomain"): // fx&tomain
            {
                const auto busIndex = opcode.parameters.front();
                if (busIndex < 1 || busIndex > config::maxEffectBuses)
                    break;
                getOrCreateBus(busIndex).setGainToMain(opcode.read(Default::effect));
            }
            break;

        case hash("fx&tomix"): // fx&tomix
            {
                const auto busIndex = opcode.parameters.front();
                if (busIndex < 1 || busIndex > config::maxEffectBuses)
                    break;
                getOrCreateBus(busIndex).setGainToMix(opcode.read(Default::effect));
            }
            break;
        }
    }

    unsigned busIndex;
    if (busName.empty() || busName == "main")
        busIndex = 0;
    else if (busName.size() > 2 && busName.substr(0, 2) == "fx" && absl::SimpleAtoi(busName.substr(2), &busIndex) && busIndex >= 1 && busIndex <= config::maxEffectBuses) {
        // an effect bus fxN, with N usually in [1,4]
    } else {
        DBG("Unsupported effect bus: " << busName);
        return;
    }

    // create the effect and add it
    auto fx = effectFactory_.makeEffect(members);
    fx->setSampleRate(sampleRate_);
    fx->setSamplesPerBlock(samplesPerBlock_);
    getOrCreateBus(busIndex).addEffect(std::move(fx));
}

void Synth::Impl::handleSampleOpcodes(const std::vector<Opcode>& rawMembers)
{
    absl::string_view name { "" };
    bool hasData { false };
    absl::string_view sampleData;

    for (const Opcode& opcode : rawMembers) {
        switch (opcode.lettersOnlyHash) {
        case hash("name"):
            name = opcode.value;
            break;
        case hash("base&data"):
            if (opcode.parameters.front() == 64)
                sampleData = opcode.value;
            break;
        case hash("data"):
            hasData = true;
            break;
        }
    }

    if (name.empty())
        return;

    if (hasData && sampleData.empty()) {
        DBG("The sample data provided for sample " << name
            << " doesn't use base64 encoding, which is the only one sfizz knows how to decode.\n "
            << "If it does, please use base64data= instead of data=."
        );
        return;
    }

    if (sampleData.empty())
        return;

    auto data = decodeBase64(sampleData);
    FilePool& filePool = resources_.getFilePool();
    FileId id { std::string(name) };
    filePool.loadFromRam(id, data);
}

void Synth::Impl::resetDefaultCCValues() noexcept
{
    fill(absl::MakeSpan(defaultCCValues_), 0.0f);
    setDefaultHdcc(7, normalizeCC(100));
    setDefaultHdcc(10, 0.5f);
    setDefaultHdcc(11, 1.0f);

    setCCLabel(7, "Volume");
    setCCLabel(10, "Pan");
    setCCLabel(11, "Expression");
}

void Synth::Impl::prepareSfzLoad(const fs::path& path)
{
    auto newPath_ = path.string();
    reloading = (lastPath_ == newPath_);

    clear();

#ifndef NDEBUG
    if (reloading) {
        DBG("[sfizz] Reloading the current file");
    }
#endif

    if (!reloading) {

        // Clear the background queues and clear the filePool
        auto& filePool = resources_.getFilePool();
        filePool.waitForBackgroundLoading();
        filePool.clear();

        // Set the default hdcc to their default
        resetDefaultCCValues();

        // Store the new path
        lastPath_ = std::move(newPath_);
    }
}

bool Synth::loadSfzFile(const fs::path& file)
{
    Impl& impl = *impl_;
    impl.prepareSfzLoad(file);

    std::error_code ec;
    fs::path realFile = fs::canonical(file, ec);
    bool success = true;
    Parser& parser = impl.parser_;
    parser.parseFile(ec ? file : realFile);

    // permissive parsing for compatibility
    if (!loaderParsesPermissively)
        success = parser.getErrorCount() == 0;

    success = success && !impl.layers_.empty();

    if (!success) {
        DBG("[sfizz] Loading failed");
        auto& filePool = impl.resources_.getFilePool();
        parser.clear();
        filePool.clear();
        return false;
    }

    impl.finalizeSfzLoad();
    return true;
}

bool Synth::loadSfzString(const fs::path& path, absl::string_view text)
{
    Impl& impl = *impl_;
    impl.prepareSfzLoad(path);

    bool success = true;
    Parser& parser = impl.parser_;
    parser.parseString(path, text);

    // permissive parsing for compatibility
    if (!loaderParsesPermissively)
        success = parser.getErrorCount() == 0;

    success = success && !impl.layers_.empty();

    if (!success) {
        auto& filePool = impl.resources_.getFilePool();
        DBG("[sfizz] Loading failed");
        parser.clear();
        filePool.clear();
        return false;
    }

    impl.finalizeSfzLoad();
    return true;
}

void Synth::Impl::setCurrentSwitch(uint8_t noteValue)
{
    currentSwitch_ = noteValue + 12 * octaveOffset_ + noteOffset_;
}

void Synth::Impl::finalizeSfzLoad()
{
    FilePool& filePool = resources_.getFilePool();
    WavetablePool& wavePool = resources_.getWavePool();

    const fs::path& rootDirectory = parser_.originalDirectory();
    filePool.setRootDirectory(rootDirectory);

    // a string representation used for OSC purposes
    rootPath_ = rootDirectory.u8string();

    size_t currentRegionIndex = 0;
    size_t currentRegionCount = layers_.size();

    absl::flat_hash_map<sfz::FileId, int64_t> filesToLoad;

    auto removeCurrentRegion = [this, &currentRegionIndex, &currentRegionCount]() {
        const Region& region = layers_[currentRegionIndex]->getRegion();
        DBG("Removing the region with sample " << *region.sampleId);
        layers_.erase(layers_.begin() + currentRegionIndex);
        --currentRegionCount;
    };

    size_t maxFilters { 0 };
    size_t maxEQs { 0 };
    size_t maxLFOs { 0 };
    size_t maxFlexEGs { 0 };
    bool havePitchEG { false };
    bool haveFilterEG { false };
    bool haveAmplitudeLFO { false };
    bool havePitchLFO { false };
    bool haveFilterLFO { false };

    FlexEGs::clearUnusedCurves();

    while (currentRegionIndex < currentRegionCount) {
        Layer& layer = *layers_[currentRegionIndex];
        Region& region = layer.getRegion();

        absl::optional<FileInformation> fileInformation;

        if (!region.isGenerator()) {
            if (!filePool.checkSampleId(*region.sampleId)) {
                removeCurrentRegion();
                continue;
            }

            fileInformation = filePool.getFileInformation(*region.sampleId);
            if (!fileInformation) {
                removeCurrentRegion();
                continue;
            }

            region.hasWavetableSample = fileInformation->wavetable.has_value();

            if (fileInformation->end < config::wavetableMaxFrames) {
                auto sample = filePool.loadFile(*region.sampleId);
                bool allZeros = true;
                int numChannels = sample->information.numChannels;
                for (int i = 0; i < numChannels; ++i) {
                    allZeros &= allWithin(sample->preloadedData.getConstSpan(i),
                        -config::virtuallyZero, config::virtuallyZero);
                }

                if (allZeros) {
                    region.sampleId.reset(new FileId("*silence"));
                    region.hasWavetableSample = false;
                }
            }
        }

        if (!region.isOscillator()) {
            region.sampleEnd = min(region.sampleEnd, fileInformation->end);

            if (fileInformation->hasLoop) {
                if (region.loopRange.getStart() == Default::loopStart)
                    region.loopRange.setStart(fileInformation->loopStart);

                if (region.loopRange.getEnd() == Default::loopEnd)
                    region.loopRange.setEnd(fileInformation->loopEnd);

                if (!region.loopMode)
                    region.loopMode = LoopMode::loop_continuous;
            }

            if (region.isRelease() && !region.loopMode)
                region.loopMode = LoopMode::one_shot;

            if (region.loopRange.getEnd() == Default::loopEnd)
                region.loopRange.setEnd(region.sampleEnd);

            // if range is invalid, disable the loop
            if (!region.loopRange.isValid())
                region.loopMode = absl::nullopt;

            if (fileInformation->numChannels == 2)
                region.hasStereoSample = true;

            if (region.pitchKeycenterFromSample)
                region.pitchKeycenter = fileInformation->rootKey;

            // TODO: adjust with LFO targets
            const auto maxOffset = [region]() {
                uint64_t sumOffsetCC = region.offset + region.offsetRandom;
                for (const auto& offsets : region.offsetCC)
                    sumOffsetCC += offsets.data;
                return Default::offsetMod.bounds.clamp(sumOffsetCC);
            }();

            auto& toLoad = filesToLoad[*region.sampleId];
            toLoad = max(toLoad, maxOffset);
        }
        else if (!region.isGenerator()) {
            if (!wavePool.createFileWave(filePool, std::string(region.sampleId->filename()))) {
                removeCurrentRegion();
                continue;
            }
        }

        if (region.lastKeyswitch) {
            if (currentSwitch_)
                layer.keySwitched_ = (*currentSwitch_ == *region.lastKeyswitch);

            if (region.keyswitchLabel)
                setKeyswitchLabel(*region.lastKeyswitch, *region.keyswitchLabel);
        }

        if (region.lastKeyswitchRange) {
            auto& range = *region.lastKeyswitchRange;
            if (currentSwitch_)
                layer.keySwitched_ = range.containsWithEnd(*currentSwitch_);

            if (region.keyswitchLabel) {
                for (uint8_t note = range.getStart(), end = range.getEnd(); note <= end; note++)
                    setKeyswitchLabel(note, *region.keyswitchLabel);
            }
        }

        for (auto note = 0; note < 128; note++) {
            if (region.keyRange.containsWithEnd(note))
                noteActivationLists_[note].push_back(&layer);
        }

        for (int cc = 0; cc < config::numCCs; cc++) {
            if (region.ccTriggers.contains(cc)
                || region.ccConditions.contains(cc)
                || (cc == region.sustainCC && region.trigger == Trigger::release)
                || (cc == region.sostenutoCC && region.trigger == Trigger::release))
                ccActivationLists_[cc].push_back(&layer);
        }

        // Defaults
        MidiState& midiState = resources_.getMidiState();
        for (int cc = 0; cc < config::numCCs; cc++) {
            layer.updateCCState(cc, midiState.getCCValue(cc));
        }


        // Set the default frequencies on equalizers if needed
        if (region.equalizers.size() > 0
            && region.equalizers[0].frequency == Default::eqFrequency) {
            region.equalizers[0].frequency = Default::defaultEQFreq[0];
            if (region.equalizers.size() > 1
                && region.equalizers[1].frequency == Default::eqFrequency) {
                region.equalizers[1].frequency = Default::defaultEQFreq[1];
                if (region.equalizers.size() > 2
                    && region.equalizers[2].frequency == Default::eqFrequency) {
                    region.equalizers[2].frequency = Default::defaultEQFreq[2];
                }
            }
        }

        if (!region.velocityPoints.empty())
            region.velCurve = Curve::buildFromVelcurvePoints(
                region.velocityPoints, Curve::Interpolator::Linear);

        layer.registerPitchWheel(midiState.getPitchBend());
        layer.registerAftertouch(midiState.getChannelAftertouch());
        layer.registerTempo(static_cast<float>(resources_.getBeatClock().getBeatsPerSecond()));
        layer.registerProgramChange(midiState.getProgram());
        maxFilters = max(maxFilters, region.filters.size());
        maxEQs = max(maxEQs, region.equalizers.size());
        maxLFOs = max(maxLFOs, region.lfos.size());
        maxFlexEGs = max(maxFlexEGs, region.flexEGs.size());
        havePitchEG = havePitchEG || region.pitchEG != absl::nullopt;
        haveFilterEG = haveFilterEG || region.filterEG != absl::nullopt;
        haveAmplitudeLFO = haveAmplitudeLFO || region.amplitudeLFO != absl::nullopt;
        havePitchLFO = havePitchLFO || region.pitchLFO != absl::nullopt;
        haveFilterLFO = haveFilterLFO || region.filterLFO != absl::nullopt;
        numOutputs_ = max(region.output + 1, numOutputs_);

        ++currentRegionIndex;
    }

    // Reset the preload call count to check for unused preloaded samples
    // when reloading
    if (reloading)
        filePool.resetPreloadCallCounts();

    for (const auto& toLoad: filesToLoad)
        filePool.preloadFile(toLoad.first, toLoad.second);

    // Remove preloaded data with no linked regions
    if (reloading)
        filePool.removeUnusedPreloadedData();

    // Remove bad regions with unknown files
    if (currentRegionCount < layers_.size()) {
        DBG("Removing " << (layers_.size() - currentRegionCount)
            << " out of " << layers_.size() << " regions");
    }
    layers_.resize(currentRegionCount);

    // collect all CCs used in regions, with matrix not yet connected
    BitArray<config::numCCs> usedCCs;
    for (const LayerPtr& layerPtr : layers_) {
        const Region& region = layerPtr->getRegion();
        collectUsedCCsFromRegion(usedCCs, region);
        for (const Region::Connection& connection : region.connections) {
            if (connection.source.id() == ModId::Controller)
                usedCCs.set(connection.source.parameters().cc);
        }
    }
    // connect default controllers, except if these CC are already used
    for (const LayerPtr& layerPtr : layers_) {
        Region& region = layerPtr->getRegion();
        constexpr unsigned defaultSmoothness = 10;
        if (!usedCCs.test(7)) {
            region.getOrCreateConnection(
                ModKey::createCC(7, 4, defaultSmoothness, 0),
                ModKey::createNXYZ(ModId::Amplitude, region.id)).sourceDepth = 1.0f;
        }
        if (!usedCCs.test(10)) {
            region.getOrCreateConnection(
                ModKey::createCC(10, 1, defaultSmoothness, 0),
                ModKey::createNXYZ(ModId::Pan, region.id)).sourceDepth = 1.0f;
        }
        if (!usedCCs.test(11)) {
            region.getOrCreateConnection(
                ModKey::createCC(11, 4, defaultSmoothness, 0),
                ModKey::createNXYZ(ModId::Amplitude, region.id)).sourceDepth = 1.0f;
        }
    }

    modificationTime_ = checkModificationTime();

    settingsPerVoice_.maxFilters = maxFilters;
    settingsPerVoice_.maxEQs = maxEQs;
    settingsPerVoice_.maxLFOs = maxLFOs;
    settingsPerVoice_.maxFlexEGs = maxFlexEGs;
    settingsPerVoice_.havePitchEG = havePitchEG;
    settingsPerVoice_.haveFilterEG = haveFilterEG;
    settingsPerVoice_.haveAmplitudeLFO = haveAmplitudeLFO;
    settingsPerVoice_.havePitchLFO = havePitchLFO;
    settingsPerVoice_.haveFilterLFO = haveFilterLFO;

    applySettingsPerVoice();
    addEffectBusesIfNecessary(numOutputs_);
    setupModMatrix();

    // cache the set of used CCs for future access
    currentUsedCCs_ = collectAllUsedCCs();

    // cache the set of keys assigned
    for (const LayerPtr& layerPtr : layers_) {
        const Region& region = layerPtr->getRegion();
        UncheckedRange<uint8_t> keyRange = region.keyRange;
        unsigned loKey = keyRange.getStart();
        unsigned hiKey = keyRange.getEnd();
        for (unsigned key = loKey; key <= hiKey; ++key)
            keySlots_.set(key);
    }
    // cache the set of keyswitches assigned
    for (const LayerPtr& layerPtr : layers_) {
        const Region& region = layerPtr->getRegion();
        if (absl::optional<uint8_t> sw = region.lastKeyswitch) {
            swLastSlots_.set(*sw);
        }
        else if (absl::optional<UncheckedRange<uint8_t>> swRange = region.lastKeyswitchRange) {
            unsigned loKey = swRange->getStart();
            unsigned hiKey = swRange->getEnd();
            for (unsigned key = loKey; key <= hiKey; ++key)
                swLastSlots_.set(key);
        }
    }
}

bool Synth::loadScalaFile(const fs::path& path)
{
    Impl& impl = *impl_;
    return impl.resources_.getTuning().loadScalaFile(path);
}

bool Synth::loadScalaString(const std::string& text)
{
    Impl& impl = *impl_;
    return impl.resources_.getTuning().loadScalaString(text);
}

void Synth::setScalaRootKey(int rootKey)
{
    Impl& impl = *impl_;
    impl.resources_.getTuning().setScalaRootKey(rootKey);
}

int Synth::getScalaRootKey() const
{
    Impl& impl = *impl_;
    return impl.resources_.getTuning().getScalaRootKey();
}

void Synth::setTuningFrequency(float frequency)
{
    Impl& impl = *impl_;
    impl.resources_.getTuning().setTuningFrequency(frequency);
}

float Synth::getTuningFrequency() const
{
    Impl& impl = *impl_;
    return impl.resources_.getTuning().getTuningFrequency();
}

void Synth::loadStretchTuningByRatio(float ratio)
{
    Impl& impl = *impl_;
    SFIZZ_CHECK(ratio >= 0.0f && ratio <= 1.0f);
    ratio = clamp(ratio, 0.0f, 1.0f);

    absl::optional<StretchTuning>& stretch = impl.resources_.getStretch();
    if (ratio > 0.0f)
        stretch = StretchTuning::createRailsbackFromRatio(ratio);
    else
        stretch.reset();
}

int Synth::getNumActiveVoices() const noexcept
{
    Impl& impl = *impl_;

    int activeVoices = static_cast<int>(impl.voiceManager_.getNumActiveVoices());

    // do not count overflow voices which are over limit
    return (config::overflowVoiceMultiplier > 1) ?
        std::min(impl.numVoices_, activeVoices) : activeVoices;
}

void Synth::setSamplesPerBlock(int samplesPerBlock) noexcept
{
    Impl& impl = *impl_;
    ASSERT(samplesPerBlock <= config::maxBlockSize);

    impl.samplesPerBlock_ = samplesPerBlock;
    for (auto& voice : impl.voiceManager_)
        voice.setSamplesPerBlock(samplesPerBlock);

    impl.resources_.setSamplesPerBlock(samplesPerBlock);

    for (int i = 0; i < impl.numOutputs_; ++i) {
        for (auto& bus : impl.getEffectBusesForOutput(i)) {
            if (bus)
                bus->setSamplesPerBlock(samplesPerBlock);
        }
    }
}

int Synth::getSamplesPerBlock() const noexcept
{
    Impl& impl = *impl_;
    return impl.samplesPerBlock_;
}

void Synth::setSampleRate(float sampleRate) noexcept
{
    Impl& impl = *impl_;

    impl.sampleRate_ = sampleRate;
    for (auto& voice : impl.voiceManager_)
        voice.setSampleRate(sampleRate);

    impl.resources_.setSampleRate(sampleRate);

    for (int i = 0; i < impl.numOutputs_; ++i) {
        for (auto& bus : impl.getEffectBusesForOutput(i)) {
            if (bus)
                bus->setSampleRate(sampleRate);
        }
    }
}

void Synth::renderBlock(AudioSpan<float> buffer) noexcept
{
    Impl& impl = *impl_;
    ScopedFTZ ftz;
    auto& callbackBreakdown = impl.callbackBreakdown_;
    impl.resetCallbackBreakdown();
    callbackBreakdown.dispatch = impl.dispatchDuration_;
    impl.dispatchDuration_ = 0.0;

    { // Silence buffer
        ScopedTiming logger { callbackBreakdown.renderMethod };
        buffer.fill(0.0f);
    }

    const size_t numFrames = buffer.getNumFrames();
    if (numFrames < 1) {
        CHECKFALSE;
        return;
    }

    const SynthConfig& synthConfig = impl.resources_.getSynthConfig();
    FilePool& filePool = impl.resources_.getFilePool();
    BufferPool& bufferPool = impl.resources_.getBufferPool();

    if (synthConfig.freeWheeling)
        filePool.waitForBackgroundLoading();

    const auto now = highResNow();
    const auto timeSinceLastCollection =
        std::chrono::duration_cast<std::chrono::seconds>(now - impl.lastGarbageCollection_);

    if (timeSinceLastCollection.count() > config::fileClearingPeriod) {
        impl.lastGarbageCollection_ = now;
        filePool.triggerGarbageCollection();
    }

    auto tempSpan = bufferPool.getStereoBuffer(numFrames);
    auto tempMixSpan = bufferPool.getStereoBuffer(numFrames);
    auto rampSpan = bufferPool.getBuffer(numFrames);
    if (!tempSpan || !tempMixSpan || !rampSpan) {
        DBG("[sfizz] Could not get a temporary buffer; exiting callback... ");
        return;
    }

    ModMatrix& mm = impl.resources_.getModMatrix();
    mm.beginCycle(numFrames);

    BeatClock& bc = impl.resources_.getBeatClock();
    bc.beginCycle(numFrames);

    MidiState& midiState = impl.resources_.getMidiState();

    if (impl.playheadMoved_ && bc.isPlaying()) {
        midiState.flushEvents();
        impl.genController_->resetSmoothers();
        impl.playheadMoved_ = false;
    }

    { // Clear effect busses
        ScopedTiming logger { callbackBreakdown.effects };
        for (int i = 0; i < impl.numOutputs_; ++i) {
            for (auto& bus : impl.getEffectBusesForOutput(i)) {
                if (bus)
                    bus->clearInputs(numFrames);
            }
        }
    }

    { // Main render block
        ScopedTiming logger { callbackBreakdown.renderMethod, ScopedTiming::Operation::addToDuration };
        tempMixSpan->fill(0.0f);

        for (auto& voice : impl.voiceManager_) {
            if (voice.isFree())
                continue;

            mm.beginVoice(voice.getId(), voice.getRegion()->getId(), voice.getTriggerEvent().value);

            const Region* region = voice.getRegion();
            ASSERT(region != nullptr);
            const auto& effectBuses = impl.getEffectBusesForOutput(region->output);

            voice.renderBlock(*tempSpan);
            for (size_t i = 0, n = effectBuses.size(); i < n; ++i) {
                if (auto& bus = effectBuses[i]) {
                    float addGain = region->getGainToEffectBus(i);
                    bus->addToInputs(*tempSpan, addGain, numFrames);
                }
            }
            callbackBreakdown.data += voice.getLastDataDuration();
            callbackBreakdown.amplitude += voice.getLastAmplitudeDuration();
            callbackBreakdown.filters += voice.getLastFilterDuration();
            callbackBreakdown.panning += voice.getLastPanningDuration();

            mm.endVoice();

            if (voice.toBeCleanedUp())
                voice.reset();
        }
    }

    { // Apply effect buses
        // -- note(jpc) there is always a "main" bus which is initially empty.
        //    without any <effect>, the signal is just going to flow through it.
        ScopedTiming logger { callbackBreakdown.effects, ScopedTiming::Operation::addToDuration };

        const int numChannels = static_cast<int>(buffer.getNumChannels());
        for (int i = 0; i < impl.numOutputs_; ++i) {
            const auto outputStart = numChannels == 0 ? 0 : (2 * i) % numChannels;
            auto outputSpan = buffer.getStereoSpan(outputStart);
            const auto& effectBuses = impl.getEffectBusesForOutput(i);
            for (auto& bus : effectBuses) {
                if (bus) {
                    bus->process(numFrames);
                    bus->mixOutputsTo(outputSpan, *tempMixSpan, numFrames);
                }
            }

            // Add the Mix output (fxNtomix opcodes)
            // -- note(jpc) the purpose of the Mix output is not known.
            //    perhaps it's designed as extension point for custom processing?
            //    as default behavior, it adds itself to the Main signal.
            outputSpan.add(*tempMixSpan);
        }
    }

    // Apply the master volume
    buffer.applyGain(db2mag(impl.volume_));

    // Process the metronome (debugging tool for host time info)
    constexpr bool metronomeEnabled = false;
    if (metronomeEnabled) {
        Metronome& metro = impl.resources_.getMetronome();
        metro.processAdding(
            bc.getRunningBeatNumber().data(), bc.getRunningBeatsPerBar().data(),
            buffer.getChannel(0), buffer.getChannel(1), numFrames);
    }

    // Perform any remaining modulators
    mm.endCycle();

    // Advance the clock to the end of cycle
    bc.endCycle();

    // Update sets of changed CCs
    impl.changedCCsLastCycle_ = impl.changedCCsThisCycle_;
    impl.changedCCsThisCycle_.clear();

    { // Clear events and advance midi time
        ScopedTiming logger { impl.callbackBreakdown_.dispatch, ScopedTiming::Operation::addToDuration };
        midiState.advanceTime(buffer.getNumFrames());
    }

    ASSERT(!hasNanInf(buffer.getConstSpan(0)));
    ASSERT(!hasNanInf(buffer.getConstSpan(1)));
    SFIZZ_CHECK(isReasonableAudio(buffer.getConstSpan(0)));
    SFIZZ_CHECK(isReasonableAudio(buffer.getConstSpan(1)));
}

void Synth::noteOn(int delay, int noteNumber, int velocity) noexcept
{
    const float normalizedVelocity = normalizeVelocity(velocity);
    hdNoteOn(delay, noteNumber, normalizedVelocity);
}

void Synth::hdNoteOn(int delay, int noteNumber, float normalizedVelocity) noexcept
{
    ASSERT(noteNumber < 128);
    ASSERT(noteNumber >= 0);
    Impl& impl = *impl_;
    ScopedTiming logger { impl.dispatchDuration_, ScopedTiming::Operation::addToDuration };
    impl.resources_.getMidiState().noteOnEvent(delay, noteNumber, normalizedVelocity);
    impl.noteOnDispatch(delay, noteNumber, normalizedVelocity);
}

void Synth::noteOff(int delay, int noteNumber, int velocity) noexcept
{
    const float normalizedVelocity = normalizeVelocity(velocity);
    hdNoteOff(delay, noteNumber, normalizedVelocity);
}

void Synth::hdNoteOff(int delay, int noteNumber, float normalizedVelocity) noexcept
{
    ASSERT(noteNumber < 128);
    ASSERT(noteNumber >= 0);
    Impl& impl = *impl_;
    ScopedTiming logger { impl.dispatchDuration_, ScopedTiming::Operation::addToDuration };

    // FIXME: Some keyboards (e.g. Casio PX5S) can send a real note-off velocity. In this case, do we have a
    // way in sfz to specify that a release trigger should NOT use the note-on velocity?
    // auto replacedVelocity = (velocity == 0 ? getNoteVelocity(noteNumber) : velocity);
    MidiState& midiState = impl.resources_.getMidiState();
    midiState.noteOffEvent(delay, noteNumber, normalizedVelocity);
    const auto replacedVelocity = midiState.getNoteVelocity(noteNumber);

    for (auto& voice : impl.voiceManager_)
        voice.registerNoteOff(delay, noteNumber, replacedVelocity);

    impl.noteOffDispatch(delay, noteNumber, replacedVelocity);
}

void Synth::Impl::startVoice(Layer* layer, int delay, const TriggerEvent& triggerEvent, SisterVoiceRingBuilder& ring) noexcept
{
    const Region& region = layer->getRegion();

    voiceManager_.checkPolyphony(&region, delay, triggerEvent);
    Voice* selectedVoice = voiceManager_.findFreeVoice();
    if (selectedVoice == nullptr)
        return;

    ASSERT(selectedVoice->isFree());
    if (selectedVoice->startVoice(layer, delay, triggerEvent))
        ring.addVoiceToRing(selectedVoice);
}

void Synth::Impl::checkOffGroups(const Region* region, int delay, int number)
{
    for (auto& voice : voiceManager_) {
        if (voice.checkOffGroup(region, delay, number)) {
            const TriggerEvent& event = voice.getTriggerEvent();
            if (event.type == TriggerEventType::NoteOn)
                noteOffDispatch(delay, event.number, event.value);
        }
    }
}

void Synth::Impl::noteOffDispatch(int delay, int noteNumber, float velocity) noexcept
{
    const auto randValue = randNoteDistribution_(Random::randomGenerator);
    SisterVoiceRingBuilder ring;
    const TriggerEvent triggerEvent { TriggerEventType::NoteOff, noteNumber, velocity };

    for (Layer* layer : upKeyswitchLists_[noteNumber])
        layer->keySwitched_ = true;

    for (Layer* layer : downKeyswitchLists_[noteNumber])
        layer->keySwitched_ = false;

    for (Layer* layer : noteActivationLists_[noteNumber]) {
        const Region& region = layer->getRegion();
        if (layer->registerNoteOff(noteNumber, velocity, randValue)) {
            if (region.trigger == Trigger::release && !region.rtDead && !voiceManager_.playingAttackVoice(&region))
                continue;

            checkOffGroups(&region, delay, noteNumber);
            startVoice(layer, delay, triggerEvent, ring);
        }
    }
}

void Synth::Impl::noteOnDispatch(int delay, int noteNumber, float velocity) noexcept
{
    const auto randValue = randNoteDistribution_(Random::randomGenerator);
    SisterVoiceRingBuilder ring;

    if (!lastKeyswitchLists_[noteNumber].empty()) {
        if (currentSwitch_ && *currentSwitch_ != noteNumber) {
            for (Layer* layer : lastKeyswitchLists_[*currentSwitch_])
                layer->keySwitched_ = false;
        }
        currentSwitch_ = noteNumber;
    }

    for (Layer* layer : lastKeyswitchLists_[noteNumber])
        layer->keySwitched_ = true;

    for (Layer* layer : upKeyswitchLists_[noteNumber])
        layer->keySwitched_ = false;

    for (Layer* layer : downKeyswitchLists_[noteNumber])
        layer->keySwitched_ = true;

    for (Layer* layer : noteActivationLists_[noteNumber]) {
        if (layer->registerNoteOn(noteNumber, velocity, randValue)) {
            const Region& region = layer->getRegion();
            checkOffGroups(&region, delay, noteNumber);
            TriggerEvent triggerEvent { TriggerEventType::NoteOn, noteNumber, velocity };
            startVoice(layer, delay, triggerEvent, ring);
        }
    }

    for (Layer* layer : previousKeyswitchLists_) {
        const Region& region = layer->getRegion();
        layer->previousKeySwitched_ = (region.previousKeyswitch == noteNumber);
    }
}

void Synth::Impl::startDelayedSustainReleases(Layer* layer, int delay, SisterVoiceRingBuilder& ring) noexcept
{
    const Region& region = layer->getRegion();

    if (!region.rtDead && !voiceManager_.playingAttackVoice(&region)) {
        layer->delayedSustainReleases_.clear();
        return;
    }

    for (auto& note: layer->delayedSustainReleases_) {
        const TriggerEvent noteOffEvent { TriggerEventType::NoteOff, note.first, note.second };
        startVoice(layer, delay, noteOffEvent, ring);
    }

    layer->delayedSustainReleases_.clear();
}

void Synth::Impl::startDelayedSostenutoReleases(Layer* layer, int delay, SisterVoiceRingBuilder& ring) noexcept
{
    const Region& region = layer->getRegion();

    if (!region.rtDead && !voiceManager_.playingAttackVoice(&region)) {
        layer->delayedSostenutoReleases_.clear();
        return;
    }

    for (auto& note: layer->delayedSostenutoReleases_) {
        const TriggerEvent noteOffEvent { TriggerEventType::NoteOff, note.first, note.second };
        startVoice(layer, delay, noteOffEvent, ring);
    }
    layer->delayedSostenutoReleases_.clear();
}

void Synth::cc(int delay, int ccNumber, int ccValue) noexcept
{
    const auto normalizedCC = normalizeCC(ccValue);
    hdcc(delay, ccNumber, normalizedCC);
}

void Synth::Impl::ccDispatch(int delay, int ccNumber, float value) noexcept
{
    SisterVoiceRingBuilder ring;
    TriggerEvent triggerEvent { TriggerEventType::CC, ccNumber, value };
    const auto randValue = randNoteDistribution_(Random::randomGenerator);
    for (Layer* layer : ccActivationLists_[ccNumber]) {
        const Region& region = layer->getRegion();

        if (region.checkSustain && ccNumber == region.sustainCC && value < region.sustainThreshold)
            startDelayedSustainReleases(layer, delay, ring);

        if (region.checkSostenuto && ccNumber == region.sostenutoCC && value < region.sostenutoThreshold) {
            if (layer->sustainPressed_) {
                for (const auto& v: layer->delayedSostenutoReleases_)
                    layer->delaySustainRelease(v.first, v.second);

                layer->delayedSostenutoReleases_.clear();
            } else {
                startDelayedSostenutoReleases(layer, delay, ring);
            }
        }

        if (layer->registerCC(ccNumber, value, randValue)) {
            checkOffGroups(&region, delay, ccNumber);
            startVoice(layer, delay, triggerEvent, ring);
        }
    }
}

void Synth::hdcc(int delay, int ccNumber, float normValue) noexcept
{
    Impl& impl = *impl_;
    impl.performHdcc(delay, ccNumber, normValue, true);
}

void Synth::automateHdcc(int delay, int ccNumber, float normValue) noexcept
{
    Impl& impl = *impl_;
    impl.performHdcc(delay, ccNumber, normValue, false);
}

void Synth::Impl::performHdcc(int delay, int ccNumber, float normValue, bool asMidi) noexcept
{
    ASSERT(ccNumber < config::numCCs);
    ASSERT(ccNumber >= 0);

    ScopedTiming logger { dispatchDuration_, ScopedTiming::Operation::addToDuration };

    changedCCsThisCycle_.set(ccNumber);

    MidiState& midiState = resources_.getMidiState();

    if (asMidi) {
        if (ccNumber == config::resetCC) {
            resetAllControllers(delay);
            return;
        }

        if (ccNumber == config::allNotesOffCC || ccNumber == config::allSoundOffCC) {
            for (auto& voice : voiceManager_)
                voice.reset();
            midiState.allNotesOff(delay);
            return;
        }
    }

    for (auto& voice : voiceManager_)
        voice.registerCC(delay, ccNumber, normValue);

    ccDispatch(delay, ccNumber, normValue);
    midiState.ccEvent(delay, ccNumber, normValue);
}

void Synth::Impl::setDefaultHdcc(int ccNumber, float value)
{
    ASSERT(ccNumber >= 0);
    ASSERT(ccNumber < config::numCCs);
    defaultCCValues_[ccNumber] = value;
}

float Synth::getHdcc(int ccNumber)
{
    ASSERT(ccNumber >= 0);
    ASSERT(ccNumber < config::numCCs);
    Impl& impl = *impl_;
    return impl.resources_.getMidiState().getCCValue(ccNumber);
}

float Synth::getDefaultHdcc(int ccNumber)
{
    ASSERT(ccNumber >= 0);
    ASSERT(ccNumber < config::numCCs);
    Impl& impl = *impl_;
    return impl.defaultCCValues_[ccNumber];
}

void Synth::pitchWheel(int delay, int pitch) noexcept
{
    const float normalizedPitch = normalizeBend(float(pitch));
    hdPitchWheel(delay, normalizedPitch);
}

void Synth::hdPitchWheel(int delay, float normalizedPitch) noexcept
{
    Impl& impl = *impl_;

    ScopedTiming logger { impl.dispatchDuration_, ScopedTiming::Operation::addToDuration };
    impl.resources_.getMidiState().pitchBendEvent(delay, normalizedPitch);

    for (const Impl::LayerPtr& layer : impl.layers_) {
        layer->registerPitchWheel(normalizedPitch);
    }

    for (auto& voice : impl.voiceManager_) {
        voice.registerPitchWheel(delay, normalizedPitch);
    }

    impl.performHdcc(delay, ExtendedCCs::pitchBend, normalizedPitch, false);
}

void Synth::programChange(int delay, int program) noexcept
{
    Impl& impl = *impl_;
    impl.resources_.getMidiState().programChangeEvent(delay, program);
    for (const Impl::LayerPtr& layer : impl.layers_)
        layer->registerProgramChange(program);
}


void Synth::channelAftertouch(int delay, int aftertouch) noexcept
{
    const float normalizedAftertouch = normalize7Bits(aftertouch);
    hdChannelAftertouch(delay, normalizedAftertouch);
}

void Synth::hdChannelAftertouch(int delay, float normAftertouch) noexcept
{
    Impl& impl = *impl_;
    ScopedTiming logger { impl.dispatchDuration_, ScopedTiming::Operation::addToDuration };

    impl.resources_.getMidiState().channelAftertouchEvent(delay, normAftertouch);

    for (const Impl::LayerPtr& layerPtr : impl.layers_) {
        layerPtr->registerAftertouch(normAftertouch);
    }

    for (auto& voice : impl.voiceManager_) {
        voice.registerAftertouch(delay, normAftertouch);
    }

    impl.performHdcc(delay, ExtendedCCs::channelAftertouch, normAftertouch, false);
}

void Synth::polyAftertouch(int delay, int noteNumber, int aftertouch) noexcept
{
    const float normalizedAftertouch = normalize7Bits(aftertouch);
    hdPolyAftertouch(delay, noteNumber, normalizedAftertouch);
}

void Synth::hdPolyAftertouch(int delay, int noteNumber, float normAftertouch) noexcept
{
    Impl& impl = *impl_;
    ScopedTiming logger { impl.dispatchDuration_, ScopedTiming::Operation::addToDuration };

    impl.resources_.getMidiState().polyAftertouchEvent(delay, noteNumber, normAftertouch);

    for (auto& voice : impl.voiceManager_)
        voice.registerPolyAftertouch(delay, noteNumber, normAftertouch);

    // Note information is lost on this CC
    impl.performHdcc(delay, ExtendedCCs::polyphonicAftertouch, normAftertouch, false);
}

void Synth::tempo(int delay, float secondsPerBeat) noexcept
{
    Impl& impl = *impl_;
    ScopedTiming logger { impl.dispatchDuration_, ScopedTiming::Operation::addToDuration };

    impl.resources_.getBeatClock().setTempo(delay, secondsPerBeat);
}

void Synth::bpmTempo(int delay, float beatsPerMinute) noexcept
{
    // TODO make this the main tempo function and remove the deprecated other one
    return tempo(delay, 60 / beatsPerMinute);
}

void Synth::timeSignature(int delay, int beatsPerBar, int beatUnit)
{
    Impl& impl = *impl_;
    ScopedTiming logger { impl.dispatchDuration_, ScopedTiming::Operation::addToDuration };

    impl.resources_.getBeatClock().setTimeSignature(delay, TimeSignature(beatsPerBar, beatUnit));
}

void Synth::timePosition(int delay, int bar, double barBeat)
{
    Impl& impl = *impl_;
    ScopedTiming logger { impl.dispatchDuration_, ScopedTiming::Operation::addToDuration };

    BeatClock& beatClock = impl.resources_.getBeatClock();

    const auto newPosition = BBT(bar, barBeat);
    const auto newBeatPosition = newPosition.toBeats(beatClock.getTimeSignature());
    const auto currentBeatPosition = beatClock.getLastBeatPosition();
    const auto positionDifference = std::abs(newBeatPosition - currentBeatPosition);
    const auto threshold = config::playheadMovedFrames * beatClock.getBeatsPerFrame();

    if (positionDifference > threshold)
        impl.playheadMoved_ = true;

    beatClock.setTimePosition(delay, newPosition);
}

void Synth::playbackState(int delay, int playbackState)
{
    Impl& impl = *impl_;
    ScopedTiming logger { impl.dispatchDuration_, ScopedTiming::Operation::addToDuration };

    impl.resources_.getBeatClock().setPlaying(delay, playbackState == 1);
}

int Synth::getNumRegions() const noexcept
{
    Impl& impl = *impl_;
    return static_cast<int>(impl.layers_.size());
}

int Synth::getNumGroups() const noexcept
{
    Impl& impl = *impl_;
    return impl.numGroups_;
}

int Synth::getNumMasters() const noexcept
{
    Impl& impl = *impl_;
    return impl.numMasters_;
}

int Synth::getNumCurves() const noexcept
{
    Impl& impl = *impl_;
    return static_cast<int>(impl.resources_.getCurves().getNumCurves());
}

std::string Synth::exportMidnam(absl::string_view model) const
{
    Impl& impl = *impl_;
    pugi::xml_document doc;
    absl::string_view manufacturer = config::midnamManufacturer;

    if (model.empty())
        model = config::midnamModel;

    doc.append_child(pugi::node_doctype).set_value("MIDINameDocument PUBLIC"
                                                   " \"-//MIDI Manufacturers Association//DTD MIDINameDocument 1.0//EN\""
                                                   " \"http://www.midi.org/dtds/MIDINameDocument10.dtd\"");

    pugi::xml_node root = doc.append_child("MIDINameDocument");

    root.append_child(pugi::node_comment)
        .set_value("Generated by Sfizz for the current instrument");

    root.append_child("Author");

    pugi::xml_node device = root.append_child("MasterDeviceNames");
    device.append_child("Manufacturer")
        .append_child(pugi::node_pcdata)
        .set_value(std::string(manufacturer).c_str());
    device.append_child("Model")
        .append_child(pugi::node_pcdata)
        .set_value(std::string(model).c_str());

    {
        pugi::xml_node devmode = device.append_child("CustomDeviceMode");
        devmode.append_attribute("Name").set_value("Default");

        pugi::xml_node nsas = devmode.append_child("ChannelNameSetAssignments");
        for (unsigned c = 0; c < 16; ++c) {
            pugi::xml_node nsa = nsas.append_child("ChannelNameSetAssign");
            nsa.append_attribute("Channel").set_value(std::to_string(c + 1).c_str());
            nsa.append_attribute("NameSet").set_value("Play");
        }
    }

    {
        pugi::xml_node chns = device.append_child("ChannelNameSet");
        chns.append_attribute("Name").set_value("Play");

        pugi::xml_node acs = chns.append_child("AvailableForChannels");
        for (unsigned c = 0; c < 16; ++c) {
            pugi::xml_node ac = acs.append_child("AvailableChannel");
            ac.append_attribute("Channel").set_value(std::to_string(c + 1).c_str());
            ac.append_attribute("Available").set_value("true");
        }

        chns.append_child("UsesControlNameList")
            .append_attribute("Name")
            .set_value("Controls");
        chns.append_child("UsesNoteNameList")
            .append_attribute("Name")
            .set_value("Notes");
    }

    {
        auto anonymousCCs = getUsedCCs();

        pugi::xml_node cns = device.append_child("ControlNameList");
        cns.append_attribute("Name").set_value("Controls");
        for (const auto& pair : impl.ccLabels_) {
            anonymousCCs.set(pair.first, false);
            if (pair.first < 128) {
                pugi::xml_node cn = cns.append_child("Control");
                cn.append_attribute("Type").set_value("7bit");
                cn.append_attribute("Number").set_value(std::to_string(pair.first).c_str());
                cn.append_attribute("Name").set_value(pair.second.c_str());
            }
        }

        for (unsigned i = 0, n = std::min<unsigned>(128, anonymousCCs.bit_size()); i < n; ++i) {
            if (anonymousCCs.test(i)) {
                pugi::xml_node cn = cns.append_child("Control");
                cn.append_attribute("Type").set_value("7bit");
                cn.append_attribute("Number").set_value(std::to_string(i).c_str());
                cn.append_attribute("Name").set_value(("Unnamed CC " + std::to_string(i)).c_str());
            }
        }
    }

    {
        pugi::xml_node nnl = device.append_child("NoteNameList");
        nnl.append_attribute("Name").set_value("Notes");
        for (const auto& pair : impl.keyswitchLabels_) {
            pugi::xml_node nn = nnl.append_child("Note");
            nn.append_attribute("Number").set_value(std::to_string(pair.first).c_str());
            nn.append_attribute("Name").set_value(pair.second.c_str());
        }
        for (const auto& pair : impl.keyLabels_) {
            pugi::xml_node nn = nnl.append_child("Note");
            nn.append_attribute("Number").set_value(std::to_string(pair.first).c_str());
            nn.append_attribute("Name").set_value(pair.second.c_str());
        }
    }

    string_xml_writer writer;
    doc.save(writer);
    return std::move(writer.str());
}

const Layer* Synth::getLayerView(int idx) const noexcept
{
    Impl& impl = *impl_;
    return (size_t)idx < impl.layers_.size() ? impl.layers_[idx].get() : nullptr;
}

const Region* Synth::getRegionView(int idx) const noexcept
{
    const Layer* layer = getLayerView(idx);
    return layer ? &layer->getRegion() : nullptr;
}

const EffectBus* Synth::getEffectBusView(int idx, int output) const noexcept
{
    Impl& impl = *impl_;
    return (size_t)idx < impl.effectBuses_[output].size() ? impl.effectBuses_[output][idx].get() : nullptr;
}

const RegionSet* Synth::getRegionSetView(int idx) const noexcept
{
    Impl& impl = *impl_;
    return (size_t)idx < impl.sets_.size() ? impl.sets_[idx].get() : nullptr;
}

const PolyphonyGroup* Synth::getPolyphonyGroupView(int idx) const noexcept
{
    Impl& impl = *impl_;
    return impl.voiceManager_.getPolyphonyGroupView(idx);
}

Layer* Synth::getLayerById(NumericId<Region> id) noexcept
{
    Impl& impl = *impl_;
    const size_t size = impl.layers_.size();

    if (size == 0 || !id.valid())
        return nullptr;

    // search a sequence of ordered identifiers with potential gaps
    size_t index = static_cast<size_t>(id.number());
    index = std::min(index, size - 1);

    while (index > 0 && impl.layers_[index]->getRegion().getId().number() > id.number())
        --index;

    return (impl.layers_[index]->getRegion().getId() == id) ?
        impl.layers_[index].get() : nullptr;
}

const Region* Synth::getRegionById(NumericId<Region> id) const noexcept
{
    Layer* layer = const_cast<Synth*>(this)->getLayerById(id);
    return layer ? &layer->getRegion() : nullptr;
}

const Voice* Synth::getVoiceView(int idx) const noexcept
{
    Impl& impl = *impl_;
    return idx < impl.numVoices_ ? &impl.voiceManager_[idx] : nullptr;
}

unsigned Synth::getNumPolyphonyGroups() const noexcept
{
    Impl& impl = *impl_;
    return impl.voiceManager_.getNumPolyphonyGroups();
}

const std::vector<std::string>& Synth::getUnknownOpcodes() const noexcept
{
    Impl& impl = *impl_;
    return impl.unknownOpcodes_;
}
size_t Synth::getNumPreloadedSamples() const noexcept
{
    Impl& impl = *impl_;
    return impl.resources_.getFilePool().getNumPreloadedSamples();
}

int Synth::getSampleQuality(ProcessMode mode)
{
    Impl& impl = *impl_;
    SynthConfig& synthConfig = impl.resources_.getSynthConfig();
    switch (mode) {
    case ProcessLive:
        return synthConfig.liveSampleQuality;
    case ProcessFreewheeling:
        return synthConfig.freeWheelingSampleQuality;
    default:
        SFIZZ_CHECK(false);
        return 0;
    }
}

void Synth::setSampleQuality(ProcessMode mode, int quality)
{
    SFIZZ_CHECK(quality >= 0 && quality <= 10);
    Impl& impl = *impl_;
    quality = clamp(quality, 0, 10);
    SynthConfig& synthConfig = impl.resources_.getSynthConfig();

    switch (mode) {
    case ProcessLive:
        synthConfig.liveSampleQuality = quality;
        break;
    case ProcessFreewheeling:
        // DBG("Set freewheeling quality" << quality);
        synthConfig.freeWheelingSampleQuality = quality;
        break;
    default:
        SFIZZ_CHECK(false);
        break;
    }
}

int Synth::getOscillatorQuality(ProcessMode mode)
{
    Impl& impl = *impl_;
    SynthConfig& synthConfig = impl.resources_.getSynthConfig();
    switch (mode) {
    case ProcessLive:
        return synthConfig.liveOscillatorQuality;
    case ProcessFreewheeling:
        return synthConfig.freeWheelingOscillatorQuality;
    default:
        SFIZZ_CHECK(false);
        return 0;
    }
}

void Synth::setOscillatorQuality(ProcessMode mode, int quality)
{
    SFIZZ_CHECK(quality >= 0 && quality <= 3);
    Impl& impl = *impl_;
    quality = clamp(quality, 0, 3);
    SynthConfig& synthConfig = impl.resources_.getSynthConfig();

    switch (mode) {
    case ProcessLive:
        synthConfig.liveOscillatorQuality = quality;
        break;
    case ProcessFreewheeling:
        // DBG("Set freewheeling oscillator quality" << quality);
        synthConfig.freeWheelingOscillatorQuality = quality;
        break;
    default:
        SFIZZ_CHECK(false);
        break;
    }
}

void Synth::setSustainCancelsRelease(bool value)
{
    impl_->resources_.getSynthConfig().sustainCancelsRelease = value;
}

float Synth::getVolume() const noexcept
{
    Impl& impl = *impl_;
    return impl.volume_;
}
void Synth::setVolume(float volume) noexcept
{
    Impl& impl = *impl_;
    impl.volume_ = Default::volume.bounds.clamp(volume);
}

int Synth::getNumVoices() const noexcept
{
    Impl& impl = *impl_;
    return impl.numVoices_;
}

void Synth::setNumVoices(int numVoices) noexcept
{
    ASSERT(numVoices > 0);
    Impl& impl = *impl_;

    // fast path
    if (numVoices == impl.numVoices_)
        return;

    impl.resetVoices(numVoices);
}

void Synth::Impl::resetVoices(int numVoices)
{
    numVoices_ = numVoices;

    for (auto& set : sets_)
        set->removeAllVoices();

    voiceManager_.requireNumVoices(numVoices_, resources_);

    for (auto& voice : voiceManager_) {
        voice.setSampleRate(this->sampleRate_);
        voice.setSamplesPerBlock(this->samplesPerBlock_);
    }

    applySettingsPerVoice();
}

void Synth::Impl::resetCallbackBreakdown()
{
    callbackBreakdown_ = CallbackBreakdown();
}

void Synth::Impl::applySettingsPerVoice()
{
    for (auto& voice : voiceManager_) {
        voice.setMaxFiltersPerVoice(settingsPerVoice_.maxFilters);
        voice.setMaxEQsPerVoice(settingsPerVoice_.maxEQs);
        voice.setMaxLFOsPerVoice(settingsPerVoice_.maxLFOs);
        voice.setMaxFlexEGsPerVoice(settingsPerVoice_.maxFlexEGs);
        voice.setPitchEGEnabledPerVoice(settingsPerVoice_.havePitchEG);
        voice.setFilterEGEnabledPerVoice(settingsPerVoice_.haveFilterEG);
        voice.setAmplitudeLFOEnabledPerVoice(settingsPerVoice_.haveAmplitudeLFO);
        voice.setPitchLFOEnabledPerVoice(settingsPerVoice_.havePitchLFO);
        voice.setFilterLFOEnabledPerVoice(settingsPerVoice_.haveFilterLFO);
    }
}

void Synth::Impl::setupModMatrix()
{
    ModMatrix& mm = resources_.getModMatrix();

    for (const LayerPtr& layerPtr : layers_) {
        const Region& region = layerPtr->getRegion();

        for (const Region::Connection& conn : region.connections) {
            ModGenerator* gen = nullptr;

            ModKey sourceKey = conn.source;
            ModKey targetKey = conn.target;

            // normalize the stepcc to 0-1
            if (sourceKey.id() == ModId::Controller) {
                ModKey::Parameters p = sourceKey.parameters();
                p.step = (conn.sourceDepth <= 0.0f) ? 0.0f :
                    (p.step / conn.sourceDepth);
                sourceKey = ModKey::createCC(p.cc, p.curve, p.smooth, p.step);
            }

            switch (sourceKey.id()) {
            case ModId::Controller:
            case ModId::PerVoiceController:
                gen = genController_.get();
                break;
            case ModId::AmpLFO:
            case ModId::PitchLFO:
            case ModId::FilLFO:
            case ModId::LFO:
                gen = genLFO_.get();
                break;
            case ModId::Envelope:
                gen = genFlexEnvelope_.get();
                break;
            case ModId::AmpEG:
            case ModId::PitchEG:
            case ModId::FilEG:
                gen = genADSREnvelope_.get();
                break;
            case ModId::ChannelAftertouch:
                gen = genChannelAftertouch_.get();
                break;
            case ModId::PolyAftertouch:
                gen = genPolyAftertouch_.get();
                break;
            default:
                DBG("[sfizz] Have unknown type of source generator");
                break;
            }

            ASSERT(gen);
            if (!gen)
                continue;

            ModMatrix::SourceId source = mm.registerSource(sourceKey, *gen);
            ModMatrix::TargetId target = mm.registerTarget(targetKey);

            ASSERT(source);
            if (!source) {
                DBG("[sfizz] Failed to register modulation source");
                continue;
            }

            ASSERT(target);
            if (!target) {
                DBG("[sfizz] Failed to register modulation target");
                continue;
            }

            if (!mm.connect(source, target, conn.sourceDepth, conn.sourceDepthMod, conn.velToDepth)) {
                DBG("[sfizz] Failed to connect modulation source and target");
                ASSERTFALSE;
            }
        }
    }

    mm.init();
}

void Synth::setPreloadSize(uint32_t preloadSize) noexcept
{
    Impl& impl = *impl_;
    FilePool& filePool = impl.resources_.getFilePool();

    // fast path
    if (preloadSize == filePool.getPreloadSize())
        return;

    filePool.setPreloadSize(preloadSize);
}

uint32_t Synth::getPreloadSize() const noexcept
{
    Impl& impl = *impl_;
    return impl.resources_.getFilePool().getPreloadSize();
}

void Synth::enableFreeWheeling() noexcept
{
    Impl& impl = *impl_;
    SynthConfig& synthConfig = impl.resources_.getSynthConfig();
    if (!synthConfig.freeWheeling) {
        synthConfig.freeWheeling = true;
        DBG("Enabling freewheeling");
    }
}
void Synth::disableFreeWheeling() noexcept
{
    Impl& impl = *impl_;
    SynthConfig& synthConfig = impl.resources_.getSynthConfig();
    if (synthConfig.freeWheeling) {
        synthConfig.freeWheeling = false;
        DBG("Disabling freewheeling");
    }
}

void Synth::Impl::resetAllControllers(int delay) noexcept
{
    MidiState& midiState = resources_.getMidiState();
    midiState.pitchBendEvent(delay, 0.0f);
    for (int cc = 0; cc < config::numCCs; ++cc)
        midiState.ccEvent(delay, cc, defaultCCValues_[cc]);

    for (auto& voice : voiceManager_) {
        voice.registerPitchWheel(delay, 0);
        for (int cc = 0; cc < config::numCCs; ++cc)
            voice.registerCC(delay, cc, defaultCCValues_[cc]);
    }

    for (const LayerPtr& layerPtr : layers_) {
        Layer& layer = *layerPtr;
        for (int cc = 0; cc < config::numCCs; ++cc)
            layer.updateCCState(cc, defaultCCValues_[cc]);
    }
}

absl::optional<fs::file_time_type> Synth::Impl::checkModificationTime() const
{
    absl::optional<fs::file_time_type> resultTime;
    for (const auto& file : parser_.getIncludedFiles()) {
        std::error_code ec;
        const auto fileTime = fs::last_write_time(file, ec);
        if (!ec) {
            if (!resultTime || fileTime > *resultTime)
                resultTime = fileTime;
        }
    }
    return resultTime;
}

bool Synth::shouldReloadFile()
{
    Impl& impl = *impl_;

    absl::optional<fs::file_time_type> then = impl.modificationTime_;
    if (!then) // file not loaded or failed
        return false;

    absl::optional<fs::file_time_type> now = impl.checkModificationTime();
    if (!now) // file not currently existing
        return false;

    return *now > *then;
}

bool Synth::shouldReloadScala()
{
    Impl& impl = *impl_;
    return impl.resources_.getTuning().shouldReloadScala();
}

const Synth::CallbackBreakdown& Synth::getCallbackBreakdown() const noexcept
{
    Impl& impl = *impl_;
    return impl.callbackBreakdown_;
}


void Synth::allSoundOff() noexcept
{
    Impl& impl = *impl_;
    for (auto& voice : impl.voiceManager_)
        voice.reset();
    for (int i = 0; i < impl.numOutputs_; ++i) {
        for (auto& effectBus : impl.getEffectBusesForOutput(i))
            if (effectBus)
                effectBus->clear();
    }
}

void Synth::addExternalDefinition(const std::string& id, const std::string& value)
{
    Impl& impl = *impl_;
    impl.parser_.addExternalDefinition(id, value);
}

void Synth::clearExternalDefinitions()
{
    Impl& impl = *impl_;
    impl.parser_.clearExternalDefinitions();
}

const BitArray<config::numCCs>& Synth::getUsedCCs() const noexcept
{
    Impl& impl = *impl_;
    return impl.currentUsedCCs_;
}

void sfz::Synth::setBroadcastCallback(sfizz_receive_t* broadcast, void* data)
{
    Impl& impl = *impl_;
    impl.broadcastReceiver = broadcast;
    impl.broadcastData = data;
}

void Synth::Impl::collectUsedCCsFromRegion(BitArray<config::numCCs>& usedCCs, const Region& region)
{
    collectUsedCCsFromCCMap(usedCCs, region.delayCC);
    collectUsedCCsFromCCMap(usedCCs, region.offsetCC);
    collectUsedCCsFromCCMap(usedCCs, region.endCC);
    collectUsedCCsFromCCMap(usedCCs, region.loopStartCC);
    collectUsedCCsFromCCMap(usedCCs, region.loopEndCC);
    collectUsedCCsFromCCMap(usedCCs, region.amplitudeEG.ccAttack);
    collectUsedCCsFromCCMap(usedCCs, region.amplitudeEG.ccRelease);
    collectUsedCCsFromCCMap(usedCCs, region.amplitudeEG.ccDecay);
    collectUsedCCsFromCCMap(usedCCs, region.amplitudeEG.ccDelay);
    collectUsedCCsFromCCMap(usedCCs, region.amplitudeEG.ccHold);
    collectUsedCCsFromCCMap(usedCCs, region.amplitudeEG.ccStart);
    collectUsedCCsFromCCMap(usedCCs, region.amplitudeEG.ccSustain);
<<<<<<< HEAD
=======

    collectUsedCCsFromCCMap(usedCCs, region.ampVeltrackCC);
    collectUsedCCsFromCCMap(usedCCs, region.pitchVeltrackCC);
    for (const auto& filter: region.filters)
        collectUsedCCsFromCCMap(usedCCs, filter.veltrackCC);

>>>>>>> 0eceacee
    if (region.pitchEG) {
        collectUsedCCsFromCCMap(usedCCs, region.pitchEG->ccAttack);
        collectUsedCCsFromCCMap(usedCCs, region.pitchEG->ccRelease);
        collectUsedCCsFromCCMap(usedCCs, region.pitchEG->ccDecay);
        collectUsedCCsFromCCMap(usedCCs, region.pitchEG->ccDelay);
        collectUsedCCsFromCCMap(usedCCs, region.pitchEG->ccHold);
        collectUsedCCsFromCCMap(usedCCs, region.pitchEG->ccStart);
        collectUsedCCsFromCCMap(usedCCs, region.pitchEG->ccSustain);
    }
    if (region.filterEG) {
        collectUsedCCsFromCCMap(usedCCs, region.filterEG->ccAttack);
        collectUsedCCsFromCCMap(usedCCs, region.filterEG->ccRelease);
        collectUsedCCsFromCCMap(usedCCs, region.filterEG->ccDecay);
        collectUsedCCsFromCCMap(usedCCs, region.filterEG->ccDelay);
        collectUsedCCsFromCCMap(usedCCs, region.filterEG->ccHold);
        collectUsedCCsFromCCMap(usedCCs, region.filterEG->ccStart);
        collectUsedCCsFromCCMap(usedCCs, region.filterEG->ccSustain);
    }
    for (const LFODescription& lfo : region.lfos) {
        collectUsedCCsFromCCMap(usedCCs, lfo.phaseCC);
        collectUsedCCsFromCCMap(usedCCs, lfo.delayCC);
        collectUsedCCsFromCCMap(usedCCs, lfo.fadeCC);
    }
    for (const FlexEGDescription& flexEG : region.flexEGs) {
        for (const FlexEGPoint& point : flexEG.points) {
            collectUsedCCsFromCCMap(usedCCs, point.ccTime);
            collectUsedCCsFromCCMap(usedCCs, point.ccLevel);
        }
    }
    collectUsedCCsFromCCMap(usedCCs, region.ccConditions);
    collectUsedCCsFromCCMap(usedCCs, region.ccTriggers);
    collectUsedCCsFromCCMap(usedCCs, region.crossfadeCCInRange);
    collectUsedCCsFromCCMap(usedCCs, region.crossfadeCCOutRange);
}

void Synth::Impl::collectUsedCCsFromModulations(BitArray<config::numCCs>& usedCCs, const ModMatrix& mm)
{
    class CCSourceCollector : public ModMatrix::KeyVisitor {
    public:
        explicit CCSourceCollector(BitArray<config::numCCs>& used)
            : used_(used)
        {
        }

        bool visit(const ModKey& key) override
        {
            if (key.id() == ModId::Controller)
                used_.set(key.parameters().cc);
            return true;
        }
        BitArray<config::numCCs>& used_;
    };

    CCSourceCollector vtor(usedCCs);
    mm.visitSources(vtor);
}

BitArray<config::numCCs> Synth::Impl::collectAllUsedCCs()
{
    BitArray<config::numCCs> used;
    for (const LayerPtr& layerPtr : layers_) {
        collectUsedCCsFromRegion(used, layerPtr->getRegion());
        sustainOrSostenuto_.set(layerPtr->region_.sustainCC);
        sustainOrSostenuto_.set(layerPtr->region_.sostenutoCC);
    }
    collectUsedCCsFromModulations(used, resources_.getModMatrix());
    return used;
}

const std::string* Synth::Impl::getKeyLabel(int keyNumber) const
{
    auto it = keyLabelsMap_.find(keyNumber);
    return (it == keyLabelsMap_.end()) ? nullptr : &keyLabels_[it->second].second;
}

void Synth::Impl::setKeyLabel(int keyNumber, std::string name)
{
    auto it = keyLabelsMap_.find(keyNumber);
    if (it != keyLabelsMap_.end())
        keyLabels_[it->second].second = std::move(name);
    else {
        size_t index = keyLabels_.size();
        keyLabels_.emplace_back(keyNumber, std::move(name));
        keyLabelsMap_[keyNumber] = index;
    }
}

const std::string* Synth::Impl::getCCLabel(int ccNumber) const
{
    auto it = ccLabelsMap_.find(ccNumber);
    return (it == ccLabelsMap_.end()) ? nullptr : &ccLabels_[it->second].second;
}

void Synth::Impl::setCCLabel(int ccNumber, std::string name)
{
    auto it = ccLabelsMap_.find(ccNumber);
    if (it != ccLabelsMap_.end())
        ccLabels_[it->second].second = std::move(name);
    else {
        size_t index = ccLabels_.size();
        ccLabels_.emplace_back(ccNumber, std::move(name));
        ccLabelsMap_[ccNumber] = index;
    }
}

const std::string* Synth::Impl::getKeyswitchLabel(int swNumber) const
{
    auto it = keyswitchLabelsMap_.find(swNumber);
    return (it == keyswitchLabelsMap_.end()) ? nullptr : &keyswitchLabels_[it->second].second;
}

void Synth::Impl::setKeyswitchLabel(int swNumber, std::string name)
{
    auto it = keyswitchLabelsMap_.find(swNumber);
    if (it != keyswitchLabelsMap_.end())
        keyswitchLabels_[it->second].second = std::move(name);
    else {
        size_t index = keyswitchLabels_.size();
        keyswitchLabels_.emplace_back(swNumber, std::move(name));
        keyswitchLabelsMap_[swNumber] = index;
    }
}

void Synth::Impl::clearKeyLabels()
{
    keyLabels_.clear();
    keyLabelsMap_.clear();
}

void Synth::Impl::clearCCLabels()
{
    ccLabels_.clear();
    ccLabelsMap_.clear();
}

void Synth::Impl::clearKeyswitchLabels()
{
    keyswitchLabels_.clear();
    keyswitchLabelsMap_.clear();
}

Parser& Synth::getParser() noexcept
{
    Impl& impl = *impl_;
    return impl.parser_;
}

const Parser& Synth::getParser() const noexcept
{
    Impl& impl = *impl_;
    return impl.parser_;
}

const std::vector<NoteNamePair>& Synth::getKeyLabels() const noexcept
{
    Impl& impl = *impl_;
    return impl.keyLabels_;
}

const std::vector<CCNamePair>& Synth::getCCLabels() const noexcept
{
    Impl& impl = *impl_;
    return impl.ccLabels_;
}

Resources& Synth::getResources() noexcept
{
    Impl& impl = *impl_;
    return impl.resources_;
}

const Resources& Synth::getResources() const noexcept
{
    Impl& impl = *impl_;
    return impl.resources_;
}

} // namespace sfz<|MERGE_RESOLUTION|>--- conflicted
+++ resolved
@@ -390,7 +390,6 @@
 
 void Synth::Impl::handleControlOpcodes(const std::vector<Opcode>& members)
 {
-    bool overSampled = false;
     for (auto& rawMember : members) {
         const Opcode member = rawMember.cleanUp(kOpcodeScopeControl);
 
@@ -462,17 +461,6 @@
                 DBG("Unsupported value for hint_stealing: " << member.value);
             }
             break;
-        case hash("hint_min_samplerate"):
-	    {
-		if (float(stoi(member.value)) / sampleRate_ > 1.0f)
-			overSampled = true;
-		resources_.getSynthConfig().OSFactor = int(std::min(128.0f, std::max(1.0f, float(stoi(member.value)) / sampleRate_)));
-    		for (auto& voice : voiceManager_) {
-        		voice.setSampleRate(sampleRate_);
-        		voice.setSamplesPerBlock(samplesPerBlock_);
-    		}
-	    }
-            break;
         case hash("hint_sustain_cancels_release"):
         {
             SynthConfig& config = resources_.getSynthConfig();
@@ -483,14 +471,6 @@
             // Unsupported control opcode
             DBG("Unsupported control opcode: " << member.name);
         }
-    }
-    if (overSampled == false)
-    {
-		resources_.getSynthConfig().OSFactor = 1;
-    		for (auto& voice : voiceManager_) {
-        		voice.setSampleRate(sampleRate_);
-        		voice.setSamplesPerBlock(samplesPerBlock_);
-    		}
     }
 }
 
@@ -2232,15 +2212,12 @@
     collectUsedCCsFromCCMap(usedCCs, region.amplitudeEG.ccHold);
     collectUsedCCsFromCCMap(usedCCs, region.amplitudeEG.ccStart);
     collectUsedCCsFromCCMap(usedCCs, region.amplitudeEG.ccSustain);
-<<<<<<< HEAD
-=======
 
     collectUsedCCsFromCCMap(usedCCs, region.ampVeltrackCC);
     collectUsedCCsFromCCMap(usedCCs, region.pitchVeltrackCC);
     for (const auto& filter: region.filters)
         collectUsedCCsFromCCMap(usedCCs, filter.veltrackCC);
 
->>>>>>> 0eceacee
     if (region.pitchEG) {
         collectUsedCCsFromCCMap(usedCCs, region.pitchEG->ccAttack);
         collectUsedCCsFromCCMap(usedCCs, region.pitchEG->ccRelease);
@@ -2250,6 +2227,7 @@
         collectUsedCCsFromCCMap(usedCCs, region.pitchEG->ccStart);
         collectUsedCCsFromCCMap(usedCCs, region.pitchEG->ccSustain);
     }
+
     if (region.filterEG) {
         collectUsedCCsFromCCMap(usedCCs, region.filterEG->ccAttack);
         collectUsedCCsFromCCMap(usedCCs, region.filterEG->ccRelease);
@@ -2259,6 +2237,7 @@
         collectUsedCCsFromCCMap(usedCCs, region.filterEG->ccStart);
         collectUsedCCsFromCCMap(usedCCs, region.filterEG->ccSustain);
     }
+
     for (const LFODescription& lfo : region.lfos) {
         collectUsedCCsFromCCMap(usedCCs, lfo.phaseCC);
         collectUsedCCsFromCCMap(usedCCs, lfo.delayCC);
