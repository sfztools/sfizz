--- conflicted
+++ resolved
@@ -67,9 +67,6 @@
     float vel2release { Default::egPercentMod };
     float vel2sustain { Default::egPercentMod };
     float vel2depth { Default::egVel2Depth };
-    float attack_shape { Default::flexEGPointShape };
-    float decay_shape { Default::flexEGPointShape3 };
-    float release_shape { Default::flexEGPointShape3 };
 
     CCMap<ModifierCurvePair<float>> ccAttack { ModifierCurvePair<float>{ Default::egTime, Default::curveCC } };
     CCMap<ModifierCurvePair<float>> ccDecay { ModifierCurvePair<float>{ Default::egTime, Default::curveCC } };
@@ -78,17 +75,7 @@
     CCMap<ModifierCurvePair<float>> ccRelease { ModifierCurvePair<float>{ Default::egTime, Default::curveCC } };
     CCMap<ModifierCurvePair<float>> ccStart { ModifierCurvePair<float>{ Default::egPercentMod, Default::curveCC } };
     CCMap<ModifierCurvePair<float>> ccSustain { ModifierCurvePair<float>{ Default:: egPercentMod, Default::curveCC } };
-<<<<<<< HEAD
-    //CCMap<float> ccAttack;
-    //CCMap<float> ccDecay;
-    //CCMap<float> ccDelay;
-    //CCMap<float> ccHold;
-    //CCMap<float> ccRelease;
-    //CCMap<float> ccStart;
-    //CCMap<float> ccSustain;
-=======
     
->>>>>>> f8fc628b
     bool dynamic { false };
 
     /**
